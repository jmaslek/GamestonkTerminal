--- conflicted
+++ resolved
@@ -23,13 +23,8 @@
       - run: pip install bandit black codespell flake8 mypy pyupgrade safety pylint
       - run: bandit -r . || true
       - run: black --check .
-<<<<<<< HEAD
-      - run: codespell --ignore-words-list="mape" --quiet-level=2  # --skip=""
+      - run: codespell --ignore-words-list="mape" --quiet-level=2 --skip=".git" # --skip=""
       - run: flake8 . --count --ignore=E203,E302,E741,F401,F841,W503 --max-line-length=140 --show-source --statistics
-=======
-      - run: codespell --ignore-words-list="mape" --quiet-level=2 --skip=".git" # --skip=""
-      - run: flake8 . --count --ignore=E203,E302,E722,E741,F401,F841,W503 --max-line-length=140 --show-source --statistics
->>>>>>> c25d62e9
       - run: mypy --ignore-missing-imports . || true
       - run: shopt -s globstar && pyupgrade --py36-plus **/*.py || true
       - run: safety check
