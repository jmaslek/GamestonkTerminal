""" Example or something

"""
import argparse

import pandas as pd
from alpha_vantage.timeseries import TimeSeries

import config_terminal as cfg
import res_menu as rm
from discovery import disc_menu as dm
from due_diligence import dd_menu as ddm
from fundamental_analysis import fa_menu as fam
from helper_funcs import valid_date, check_positive, plot_view_stock, b_is_stock_market_open
from prediction_techniques import pred_menu as pm
from sentiment import sen_menu as sm
from technical_analysis import ta_menu as tam


#import warnings
#warnings.simplefilter("always")



# ----------------------------------------------------- LOAD -----------------------------------------------------
def load(l_args, s_ticker, s_start, s_interval, df_stock):
    parser = argparse.ArgumentParser(prog='load', description=""" Load a stock in order to perform analysis""")
    parser.add_argument('-t', "--ticker", action="store", dest="s_ticker", required=True, help="Stock ticker")
    parser.add_argument('-s', "--start", type=valid_date, dest="s_start_date", help="The starting date (format YYYY-MM-DD) of the stock")
    parser.add_argument('-i', "--interval", action="store", dest="n_interval", type=int, default=1440, choices=[1,5,15,30,60], help="Intraday stock minutes")

    try:
        (ns_parser, l_unknown_args) = parser.parse_known_args(l_args)
    except SystemExit:
        print("")
        return [s_ticker, s_start, s_interval, df_stock]

    if l_unknown_args:
        print(f"The following args couldn't be interpreted: {l_unknown_args}")

    # Update values:
    s_ticker = ns_parser.s_ticker
    s_start = ns_parser.s_start_date
    s_interval = str(ns_parser.n_interval)+'min'

    try:
        ts = TimeSeries(key=cfg.API_KEY_ALPHAVANTAGE, output_format='pandas')
        # Daily
        if s_interval == "1440min":
            df_stock, d_stock_metadata = ts.get_daily_adjusted(symbol=ns_parser.s_ticker, outputsize='full')
        # Intraday
        else:
            df_stock, d_stock_metadata = ts.get_intraday(symbol=ns_parser.s_ticker, outputsize='full', interval=s_interval)

        df_stock.sort_index(ascending=True, inplace=True)

    except Exception as exc:
        print("ERROR:", exc)
        print("Either the ticker or the API_KEY are invalids. Try again!")
        return [s_ticker, s_start, s_interval, df_stock]

    s_intraday = (f'Intraday {s_interval}', 'Daily')[s_interval == "1440min"]

    if s_start:
        # Slice dataframe from the starting date YYYY-MM-DD selected
        df_stock = df_stock[ns_parser.s_start_date:]
        print(f"Loading {s_intraday} {s_ticker} stock with starting period {s_start.strftime('%Y-%m-%d')} for analysis.")
    else:
        print(f"Loading {s_intraday} {s_ticker} stock for analysis.")

    print("")
    return [s_ticker, s_start, s_interval, df_stock]


# ----------------------------------------------------- VIEW -----------------------------------------------------
def view(l_args, s_ticker, s_start, s_interval, df_stock):
    parser = argparse.ArgumentParser(prog='view', description='Visualise historical data of a stock. An alpha_vantage key is necessary.')
    if s_ticker:
        parser.add_argument('-t', "--ticker", action="store", dest="s_ticker", default=s_ticker, help='Stock ticker')
    else:
        parser.add_argument('-t', "--ticker", action="store", dest="s_ticker", required=True, help='Stock ticker')
    parser.add_argument('-s', "--start", type=valid_date, dest="s_start_date", default=s_start, help="The starting date (format YYYY-MM-DD) of the stock")
    parser.add_argument('-i', "--interval", action="store", dest="n_interval", type=int, default=0, choices=[1,5,15,30,60], help="Intraday stock minutes")
    parser.add_argument("--type", action="store", dest="n_type", type=check_positive, default=5, # in case it's daily
                        help='1234 corresponds to types: 1. open; 2. high; 3.low; 4. close; while 14 corresponds to types: 1.open; 4. close')

    try:
        (ns_parser, l_unknown_args) = parser.parse_known_args(l_args)
    except SystemExit:
        print("")
        return

    if l_unknown_args:
        print(f"The following args couldn't be interpreted: {l_unknown_args}")

    # Update values:
    s_ticker = ns_parser.s_ticker

    # A new interval intraday period was given
    if ns_parser.n_interval != 0:
        s_interval = str(ns_parser.n_interval)+'min'

    try:
        ts = TimeSeries(key=cfg.API_KEY_ALPHAVANTAGE, output_format='pandas')
        # Daily
        if s_interval == "1440min":
            df_stock, d_stock_metadata = ts.get_daily_adjusted(symbol=s_ticker, outputsize='full')
        # Intraday
        else:
            df_stock, d_stock_metadata = ts.get_intraday(symbol=s_ticker, outputsize='full', interval=s_interval)

    except Exception as exc:
        print("ERROR:", exc)
        print("Either the ticker or the API_KEY are invalids. Try again!")
        return

    df_stock.sort_index(ascending=True, inplace=True)

    # Slice dataframe from the starting date YYYY-MM-DD selected
    df_stock = df_stock[ns_parser.s_start_date:]


    # Daily
    if s_interval == "1440min":
         # The default doesn't exist for intradaily data
        ln_col_idx = [int(x)-1 for x in list(str(ns_parser.n_type))]
        if 4 not in ln_col_idx:
            ln_col_idx.append(4)
        # Check that the types given are not bigger than 4, as there are only 5 types (0-4)
        if len([i for i in ln_col_idx if i > 4]) > 0:
            print("An index bigger than 4 was given, which is wrong. Try again")
            return
        # Append last column of df to be filtered which corresponds to: 6. Volume
        ln_col_idx.append(5)
    # Intraday
    else:
        # The default doesn't exist for intradaily data
        if ns_parser.n_type == 5:
            ln_col_idx = [3]
        else:
            ln_col_idx = [int(x)-1 for x in list(str(ns_parser.n_type))]
        # Check that the types given are not bigger than 3, as there are only 4 types (0-3)
        if len([i for i in ln_col_idx if i > 3]) > 0:
            print("An index bigger than 3 was given, which is wrong. Try again")
            return
        # Append last column of df to be filtered which corresponds to: 5. Volume
        ln_col_idx.append(4)

    # Plot view of the stock
    plot_view_stock(df_stock.iloc[:, ln_col_idx], ns_parser.s_ticker)


# ----------------------------------------------------- HELP ------------------------------------------------------------------
def print_help(s_ticker, s_start, s_interval, b_is_market_open):
    """ Print help
    """
    print("What do you want to do?")
    print("   help        help to see this menu again")
    print("   quit        to abandon the program")
    print("")
    print("   clear       clear a specific stock ticker from analysis")
    print("   load        load a specific stock ticker for analysis")
    print("   view        view and load a specific stock ticker for technical analysis")

    s_intraday = (f'Intraday {s_interval}', 'Daily')[s_interval == "1440min"]
    if s_ticker and s_start:
        print(f"\n{s_intraday} Stock: {s_ticker} (from {s_start.strftime('%Y-%m-%d')})")
    elif s_ticker:
        print(f"\n{s_intraday} Stock: {s_ticker}")
    else:
        print("\nStock: ?")
    print(f"Market {('CLOSED', 'OPEN')[b_is_market_open]}.")

    print("\nMenus:")
    print("   disc        discover trending stocks, \t e.g. map, sectors, high short interest")
    print("   sen         sentiment of the market, \t from: reddit, stocktwits, twitter")
    if s_ticker:
        print("   res         research web page,       \t e.g.: macroaxis, yahoo finance, fool")
        print("   fa          fundamental analysis,    \t e.g.: income, balance, cash, earnings")
        print("   ta          technical analysis,      \t e.g.: ema, macd, rsi, adx, bbands, obv")
        print("   dd          in-depth due-diligence,  \t e.g.: news, analyst, shorts, insider, sec")
        print("   pred        prediction techniques,   \t e.g.: regression, arima, rnn, lstm, prophet")
    print("")

# -----------------------------------------------------------------------------------------------------------------------
def main():
    """Gamestonk Terminal is an awesome stock market terminal that has been developed for fun,
    while I saw my GME shares tanking. But hey, I like the stock."""

    s_ticker = ""
    s_start = ""
    df_stock = pd.DataFrame()
    b_intraday = False
    s_interval = "1440min"

    '''
    # Set stock by default to speed up testing
    s_ticker = "BB"
    ts = TimeSeries(key=cfg.API_KEY_ALPHAVANTAGE, output_format='pandas')
    df_stock, d_stock_metadata = ts.get_daily_adjusted(symbol=s_ticker, outputsize='full')
    df_stock.sort_index(ascending=True, inplace=True)
    s_start = datetime.strptime("2020-06-04", "%Y-%m-%d")
    df_stock = df_stock[s_start:]
    '''

    # Add list of arguments that the main parser accepts
    menu_parser = argparse.ArgumentParser(prog='gamestonk_terminal', add_help=False)
    menu_parser.add_argument('opt', choices=['help', 'quit', 'q',
                                             'clear', 'load', 'view',
                                             'disc', 'sen', 'res', 'fa', 'ta', 'dd', 'pred'])

    # Print first welcome message and help
    print("\nWelcome to Didier's Gamestonk Terminal\n")
    print_help(s_ticker, s_start, s_interval, b_is_stock_market_open())

    # Loop forever and ever
    while True:
        # Get input command from user
        as_input = input('> ')

        # Is command empty
        if not len(as_input):
            print("")
            continue

        # Parse main command of the list of possible commands
        try:
            (ns_known_args, l_args) = menu_parser.parse_known_args(as_input.split())

        except SystemExit:
            print("The command selected doesn't exist\n")
            continue

        if ns_known_args.opt == 'help':
            print_help(s_ticker, s_start, s_interval, b_is_stock_market_open())

        elif (ns_known_args.opt == 'quit') or (ns_known_args.opt == 'q'):
            print("Hope you made money today. Good bye my lover, good bye my friend.\n")
            return

        elif ns_known_args.opt == 'clear':
            print("Clearing stock ticker to be used for analysis")
            s_ticker = ""
            s_start = ""

        elif ns_known_args.opt == 'load':
            [s_ticker, s_start, s_interval, df_stock] = load(l_args, s_ticker, s_start, s_interval, df_stock)

        elif ns_known_args.opt == 'view':
            view(l_args, s_ticker, s_start, s_interval, df_stock)

        # DISCOVERY MENU
        elif ns_known_args.opt == 'disc':
            b_quit = dm.disc_menu()

            if b_quit:
                print("Hope you made money today. Good bye my lover, good bye my friend.\n")
                return
            else:
                print_help(s_ticker, s_start, s_interval, b_is_stock_market_open())

        # SENTIMENT MARKET
        elif ns_known_args.opt == 'sen':
            b_quit = sm.sen_menu(s_ticker, s_start)

            if b_quit:
                print("Hope you made money today. Good bye my lover, good bye my friend.\n")
                return
            else:
                print_help(s_ticker, s_start, s_interval, b_is_stock_market_open())

        # RESEARCH MENU
        elif ns_known_args.opt == 'res':
            b_quit = rm.res_menu(s_ticker)

            if b_quit:
                print("Hope you made money today. Good bye my lover, good bye my friend.\n")
                return
            else:
                print_help(s_ticker, s_start, s_interval, b_is_stock_market_open())

        # FUNDAMENTAL ANALYSIS MENU
        elif ns_known_args.opt == 'fa':
            b_quit = fam.fa_menu(s_ticker, s_start, s_interval)

            if b_quit:
                print("Hope you made money today. Good bye my lover, good bye my friend.\n")
                return
            else:
                print_help(s_ticker, s_start, s_interval, b_is_stock_market_open())

        # TECHNICAL ANALYSIS MENU
        elif ns_known_args.opt == 'ta':
            b_quit = tam.ta_menu(df_stock, s_ticker, s_start, s_interval)

            if b_quit:
                print("Hope you made money today. Good bye my lover, good bye my friend.\n")
                return
            else:
                print_help(s_ticker, s_start, s_interval, b_is_stock_market_open())

        # DUE DILIGENCE MENU
        elif ns_known_args.opt == 'dd':
            b_quit = ddm.dd_menu(df_stock, s_ticker, s_start, s_interval)

            if b_quit:
                print("Hope you made money today. Good bye my lover, good bye my friend.\n")
                return
            else:
                print_help(s_ticker, s_start, s_interval, b_is_stock_market_open())

        # PREDICTION TECHNIQUES
        elif ns_known_args.opt == 'pred':

            if s_interval == "1440min":
                b_quit = pm.pred_menu(df_stock, s_ticker, s_start, s_interval)
            # If stock data is intradaily, we need to get data again as prediction techniques work on daily adjusted data
            else:
<<<<<<< HEAD
                try:
                    ts = TimeSeries(key=cfg.API_KEY_ALPHAVANTAGE, output_format='pandas')
                    df_stock_pred, _ = ts.get_daily_adjusted(symbol=s_ticker, outputsize='full')
                except:
                    print("Either the ticker or the API_KEY are invalids. Try again!")
                    return
=======
                df_stock_pred, _ = TimeSeries.get_daily_adjusted(symbol=s_ticker, outputsize='full')
>>>>>>> 676b7314
                df_stock_pred = df_stock_pred.sort_index(ascending=True)
                df_stock_pred = df_stock_pred[s_start:]
                b_quit = pm.pred_menu(df_stock_pred, s_ticker, s_start, s_interval="1440min")

            if b_quit:
                print("Hope you enjoyed the terminal. Remember that stonks only go up. Diamond hands.\n")
                return
            else:
                print_help(s_ticker, s_start, s_interval, b_is_stock_market_open())

        else:
            print('Shouldnt see this command!')

if __name__ == "__main__":
    main()<|MERGE_RESOLUTION|>--- conflicted
+++ resolved
@@ -316,19 +316,16 @@
                 b_quit = pm.pred_menu(df_stock, s_ticker, s_start, s_interval)
             # If stock data is intradaily, we need to get data again as prediction techniques work on daily adjusted data
             else:
-<<<<<<< HEAD
                 try:
                     ts = TimeSeries(key=cfg.API_KEY_ALPHAVANTAGE, output_format='pandas')
                     df_stock_pred, _ = ts.get_daily_adjusted(symbol=s_ticker, outputsize='full')
+                    df_stock_pred = df_stock_pred.sort_index(ascending=True)
+                    df_stock_pred = df_stock_pred[s_start:]
+                    b_quit = pm.pred_menu(df_stock_pred, s_ticker, s_start, s_interval="1440min")
                 except:
                     print("Either the ticker or the API_KEY are invalids. Try again!")
+                    b_quit = False
                     return
-=======
-                df_stock_pred, _ = TimeSeries.get_daily_adjusted(symbol=s_ticker, outputsize='full')
->>>>>>> 676b7314
-                df_stock_pred = df_stock_pred.sort_index(ascending=True)
-                df_stock_pred = df_stock_pred[s_start:]
-                b_quit = pm.pred_menu(df_stock_pred, s_ticker, s_start, s_interval="1440min")
 
             if b_quit:
                 print("Hope you enjoyed the terminal. Remember that stonks only go up. Diamond hands.\n")
