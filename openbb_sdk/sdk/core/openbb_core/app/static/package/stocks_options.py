--- conflicted
+++ resolved
@@ -23,11 +23,7 @@
         ],
         chart: bool = False,
         provider: Optional[Literal["cboe"]] = None,
-<<<<<<< HEAD
-        **kwargs
-=======
         **kwargs,
->>>>>>> f7f03d7e
     ) -> OBBject[List]:
         """Get the complete options chain for a ticker.
 
