### THIS FILE IS AUTO-GENERATED. DO NOT EDIT. ###

import datetime
from typing import Annotated, List, Literal, Optional, Union

import pydantic
import pydantic.main
from pydantic import BaseModel, validate_arguments

import openbb_core.app.model.command_context
import openbb_core.app.model.results.empty
<<<<<<< HEAD
=======
from openbb_core.app.model.obbject import Obbject
>>>>>>> a058e91b
from openbb_core.app.model.custom_parameter import OpenBBCustomParameter
from openbb_core.app.model.obbject import Obbject
from openbb_core.app.static.container import Container
from openbb_core.app.static.filters import filter_call, filter_inputs, filter_output


class CLASS_stocks(Container):
    @property
    def fa(self):  # route = "/stocks/fa"
        from openbb_core.app.static.package import stocks_fa

        return stocks_fa.CLASS_stocks_fa(
            command_runner_session=self._command_runner_session
        )

    @property
    def ca(self):  # route = "/stocks/ca"
        from openbb_core.app.static.package import stocks_ca

        return stocks_ca.CLASS_stocks_ca(
            command_runner_session=self._command_runner_session
        )

    @property
    def dd(self):  # route = "/stocks/dd"
        from openbb_core.app.static.package import stocks_dd

        return stocks_dd.CLASS_stocks_dd(
            command_runner_session=self._command_runner_session
        )

    @property
    def dps(self):  # route = "/stocks/dps"
        from openbb_core.app.static.package import stocks_dps

        return stocks_dps.CLASS_stocks_dps(
            command_runner_session=self._command_runner_session
        )

    @property
    def disc(self):  # route = "/stocks/disc"
        from openbb_core.app.static.package import stocks_disc

        return stocks_disc.CLASS_stocks_disc(
            command_runner_session=self._command_runner_session
        )

    @property
    def gov(self):  # route = "/stocks/gov"
        from openbb_core.app.static.package import stocks_gov

        return stocks_gov.CLASS_stocks_gov(
            command_runner_session=self._command_runner_session
        )

    @property
    def ins(self):  # route = "/stocks/ins"
        from openbb_core.app.static.package import stocks_ins

        return stocks_ins.CLASS_stocks_ins(
            command_runner_session=self._command_runner_session
        )

    @property
    def options(self):  # route = "/stocks/options"
        from openbb_core.app.static.package import stocks_options

        return stocks_options.CLASS_stocks_options(
            command_runner_session=self._command_runner_session
        )

    @filter_call
    @validate_arguments
    def load(
        self,
        symbol: Annotated[
            Union[str, List[str]],
            OpenBBCustomParameter(description="Symbol to get data for."),
        ],
        start_date: Annotated[
            Union[datetime.date, None, str],
            OpenBBCustomParameter(
                description="Start date of the data, in YYYY-MM-DD format."
            ),
        ] = None,
        end_date: Annotated[
            Union[datetime.date, None, str],
            OpenBBCustomParameter(
                description="End date of the data, in YYYY-MM-DD format."
            ),
        ] = None,
        chart: bool = False,
<<<<<<< HEAD
        provider: Optional[Literal["cboe", "fmp", "polygon", "yfinance"]] = None,
        **kwargs,
    ) -> Obbject[List]:
        """Load stock data for a specific ticker.
=======
        provider: Optional[Literal["polygon", "fmp"]] = None,
        **kwargs
    ) -> Obbject[typing.List]:
        r"""Load stock data for a specific ticker.
>>>>>>> a058e91b


        openbb
        ======

        Parameters
        ----------
        provider: Literal[cboe, fmp, polygon, yfinance]
            The provider to use for the query.
        symbol : str
            Symbol to get data for.
        start_date : Optional[date]
            Start date of the data, in YYYY-MM-DD format.
        end_date : Optional[date]
            End date of the data, in YYYY-MM-DD format.

        Returns
        -------
        Obbject
            results: List[Data]
                Serializable results.
            provider: Optional[PROVIDERS]
                Provider name.
            warnings: Optional[List[Warning_]]
                List of warnings.
            error: Optional[Error]
                Caught exceptions.
            chart: Optional[Chart]
                Chart object.


        StockEOD
        --------
        date : datetime
            The date of the data.
        open : PositiveFloat
            The open price of the symbol.
        high : PositiveFloat
            The high price of the symbol.
        low : PositiveFloat
            The low price of the symbol.
        close : PositiveFloat
            The close price of the symbol.
        volume : float
            The volume of the symbol.
        vwap : Optional[PositiveFloat]
            Volume Weighted Average Price of the symbol.

        cboe
        ====

        Parameters
        ----------
        All fields are standardized.


        StockEOD
        --------
        All fields are standardized.

        fmp
        ===

        Parameters
        ----------
        timeseries : Optional[NonNegativeInt]
            Number of days to look back.
        interval : Literal['1min', '5min', '15min', '30min', '1hour', '4hour', '1day']
            Interval of the data to fetch.


        StockEOD
        --------
        adjClose : Optional[float]
            Adjusted Close Price of the symbol.
        unadjustedVolume : Optional[float]
            Unadjusted volume of the symbol.
        change : Optional[float]
            Change in the price of the symbol from the previous day.
        changePercent : Optional[float]
            Change \\% in the price of the symbol.
        label : Optional[str]
            Human readable format of the date.
        changeOverTime : Optional[float]
            Change \\% in the price of the symbol over a period of time.

        polygon
        =======

        Parameters
        ----------
        timespan : Literal['minute', 'hour', 'day', 'week', 'month', 'quarter', 'year']
            The timespan of the data.
        sort : Literal['asc', 'desc']
            Sort order of the data.
        limit : PositiveInt
            The number of data entries to return.
        adjusted : bool
            Whether the data is adjusted.
        multiplier : PositiveInt
            The multiplier of the timespan.


        StockEOD
        --------
        n : Optional[PositiveInt]
            The number of transactions for the symbol in the time period.

        yfinance
        ========

        Parameters
        ----------
        interval : Optional[Literal['1m', '2m', '5m', '15m', '30m', '60m', '90m', '1h', '1d', '5d', '1wk', '1mo', '3mo']]
            Data granularity.
        period : Optional[Literal['1d', '5d', '1mo', '3mo', '6mo', '1y', '2y', '5y', '10y', 'ytd', 'max']]
            Period of the data to return (quarterly or annually).


        StockEOD
        --------
        All fields are standardized."""  # noqa: E501
        inputs = filter_inputs(
            provider_choices={
                "provider": provider,
            },
            standard_params={
                "symbol": ",".join(symbol) if isinstance(symbol, list) else symbol,
                "start_date": start_date,
                "end_date": end_date,
            },
            extra_params=kwargs,
            chart=chart,
        )

        o = self._command_runner_session.run(
            "/stocks/load",
            **inputs,
        ).output

        return filter_output(o)

    @filter_call
    @validate_arguments
    def news(
        self,
        symbols: Annotated[
            str, OpenBBCustomParameter(description="Symbol to get data for.")
        ],
        page: Annotated[
            int,
            OpenBBCustomParameter(
                description="The page of the stock news to be retrieved."
            ),
        ] = 0,
        limit: Annotated[
            Optional[pydantic.types.NonNegativeInt],
            OpenBBCustomParameter(
                description="The number of results to return per page."
            ),
        ] = 15,
        chart: bool = False,
<<<<<<< HEAD
        provider: Optional[Literal["benzinga", "fmp", "polygon"]] = None,
        **kwargs,
    ) -> Obbject[List]:
=======
        provider: Optional[Literal["benzinga", "polygon", "fmp"]] = None,
        **kwargs
    ) -> Obbject[typing.List]:
>>>>>>> a058e91b
        """Get news for one or more stock tickers.


        openbb
        ======

        Parameters
        ----------
        provider: Literal[benzinga, fmp, polygon]
            The provider to use for the query.
        symbols : ConstrainedStrValue
            Symbol to get data for.
        page : int
            The page of the stock news to be retrieved.
        limit : Optional[NonNegativeInt]
            The number of results to return per page.

        Returns
        -------
        Obbject
            results: List[Data]
                Serializable results.
            provider: Optional[PROVIDERS]
                Provider name.
            warnings: Optional[List[Warning_]]
                List of warnings.
            error: Optional[Error]
                Caught exceptions.
            chart: Optional[Chart]
                Chart object.


        StockNews
        ---------
        date : datetime
            The published date of the news.
        title : str
            The title of the news.
        text : Optional[str]
            The text/body of the news.
        url : str
            The URL of the news.

        benzinga
        ========

        Parameters
        ----------
        displayOutput : Literal['headline', 'summary', 'full', 'all']
            The type of data to return.
        date : Optional[datetime]
            The date of the news to retrieve.
        dateFrom : Optional[datetime]
            The start date of the news to retrieve.
        dateTo : Optional[datetime]
            The end date of the news to retrieve.
        updatedSince : Optional[int]
            The number of seconds since the news was updated.
        publishedSince : Optional[int]
            The number of seconds since the news was published.
        sort : Optional[Literal['published_at', 'updated_at', 'title', 'author', 'channel', 'ticker', 'topic', 'content_type']]
            The order in which to sort the news. Options are: published_at, updated_at, title, author, channel, ticker, topic, content_type.
        isin : Optional[str]
            The ISIN of the news to retrieve.
        cusip : Optional[str]
            The CUSIP of the news to retrieve.
        channels : Optional[str]
            The channels of the news to retrieve.
        topics : Optional[str]
            The topics of the news to retrieve.
        authors : Optional[str]
            The authors of the news to retrieve.
        content_types : Optional[str]
            The content types of the news to retrieve.


        StockNews
        ---------
        images : List[BenzingaImage]
            The images associated with the news.
        channels : Optional[List[str]]
            The channels associated with the news.
        stocks : Optional[List[str]]
            The stocks associated with the news.
        tags : Optional[List[str]]
            The tags associated with the news.
        teaser : Optional[str]
            The teaser of the news.

        fmp
        ===

        Parameters
        ----------
        All fields are standardized.


        StockNews
        ---------
        symbol : str
            Ticker of the fetched news.
        image : Optional[str]
            URL to the image of the news source.
        site : str
            Name of the news source.

        polygon
        =======

        Parameters
        ----------
        ticker_lt : Optional[str]
            Less than, by default None
        ticker_lte : Optional[str]
            Less than or equal, by default None
        ticker_gt : Optional[str]
            Greater than, by default None
        ticker_gte : Optional[str]
            Greater than or equal, by default None
        published_utc : Optional[str]
            The published date of the query, by default None
        published_utc_lt : Optional[str]
            Less than, by default None
        published_utc_lte : Optional[str]
            Less than or equal, by default None
        published_utc_gt : Optional[str]
            Greater than, by default None
        published_utc_gte : Optional[str]
            Greater than or equal, by default None
        order : Optional[Literal['asc', 'desc']]
            The sort order of the query, by default None
        sort : Optional[str]
            The sort of the query, by default None


        StockNews
        ---------
        amp_url : Optional[str]
            AMP URL.
        author : Optional[str]
            Author of the article.
        id : str
            Article ID.
        image_url : Optional[str]
            Image URL.
        keywords : Optional[List[str]]
            Keywords in the article
        publisher : PolygonPublisher
            Publisher of the article.
        tickers : List[str]
            Tickers covered in the article."""  # noqa: E501
        inputs = filter_inputs(
            provider_choices={
                "provider": provider,
            },
            standard_params={
                "symbols": symbols,
                "page": page,
                "limit": limit,
            },
            extra_params=kwargs,
            chart=chart,
        )

        o = self._command_runner_session.run(
            "/stocks/news",
            **inputs,
        ).output

        return filter_output(o)

    @filter_call
    @validate_arguments
    def multiples(
        self,
        symbol: Annotated[
            Union[str, List[str]],
            OpenBBCustomParameter(description="Symbol to get data for."),
        ],
        limit: Annotated[
            Optional[int],
            OpenBBCustomParameter(description="The number of data entries to return."),
        ] = 100,
        chart: bool = False,
        provider: Optional[Literal["fmp"]] = None,
<<<<<<< HEAD
        **kwargs,
    ) -> Obbject[List]:
=======
        **kwargs
    ) -> Obbject[typing.List]:
>>>>>>> a058e91b
        """Get valuation multiples for a stock ticker.


        openbb
        ======

        Parameters
        ----------
        provider: Literal[fmp]
            The provider to use for the query.
        symbol : str
            Symbol to get data for.
        limit : Optional[int]
            The number of data entries to return.

        Returns
        -------
        Obbject
            results: List[Data]
                Serializable results.
            provider: Optional[PROVIDERS]
                Provider name.
            warnings: Optional[List[Warning_]]
                List of warnings.
            error: Optional[Error]
                Caught exceptions.
            chart: Optional[Chart]
                Chart object.


        StockMultiples
        --------------
        revenue_per_share_ttm : Optional[float]
            Revenue per share calculated as trailing twelve months.
        net_income_per_share_ttm : Optional[float]
            Net income per share calculated as trailing twelve months.
        operating_cash_flow_per_share_ttm : Optional[float]
            Operating cash flow per share calculated as trailing twelve months.
        free_cash_flow_per_share_ttm : Optional[float]
            Free cash flow per share calculated as trailing twelve months.
        cash_per_share_ttm : Optional[float]
            Cash per share calculated as trailing twelve months.
        book_value_per_share_ttm : Optional[float]
            Book value per share calculated as trailing twelve months.
        tangible_book_value_per_share_ttm : Optional[float]
            Tangible book value per share calculated as trailing twelve months.
        shareholders_equity_per_share_ttm : Optional[float]
            Shareholders equity per share calculated as trailing twelve months.
        interest_debt_per_share_ttm : Optional[float]
            Interest debt per share calculated as trailing twelve months.
        market_cap_ttm : Optional[float]
            Market capitalization calculated as trailing twelve months.
        enterprise_value_ttm : Optional[float]
            Enterprise value calculated as trailing twelve months.
        pe_ratio_ttm : Optional[float]
            Price-to-earnings ratio (P/E ratio) calculated as trailing twelve months.
        price_to_sales_ratio_ttm : Optional[float]
            Price-to-sales ratio calculated as trailing twelve months.
        pocf_ratio_ttm : Optional[float]
            Price-to-operating cash flow ratio calculated as trailing twelve months.
        pfcf_ratio_ttm : Optional[float]
            Price-to-free cash flow ratio calculated as trailing twelve months.
        pb_ratio_ttm : Optional[float]
            Price-to-book ratio calculated as trailing twelve months.
        ptb_ratio_ttm : Optional[float]
            Price-to-tangible book ratio calculated as trailing twelve months.
        ev_to_sales_ttm : Optional[float]
            Enterprise value-to-sales ratio calculated as trailing twelve months.
        enterprise_value_over_ebitda_ttm : Optional[float]
            Enterprise value-to-EBITDA ratio calculated as trailing twelve months.
        ev_to_operating_cash_flow_ttm : Optional[float]
            Enterprise value-to-operating cash flow ratio calculated as trailing twelve months.
        ev_to_free_cash_flow_ttm : Optional[float]
            Enterprise value-to-free cash flow ratio calculated as trailing twelve months.
        earnings_yield_ttm : Optional[float]
            Earnings yield calculated as trailing twelve months.
        free_cash_flow_yield_ttm : Optional[float]
            Free cash flow yield calculated as trailing twelve months.
        debt_to_equity_ttm : Optional[float]
            Debt-to-equity ratio calculated as trailing twelve months.
        debt_to_assets_ttm : Optional[float]
            Debt-to-assets ratio calculated as trailing twelve months.
        net_debt_to_ebitda_ttm : Optional[float]
            Net debt-to-EBITDA ratio calculated as trailing twelve months.
        current_ratio_ttm : Optional[float]
            Current ratio calculated as trailing twelve months.
        interest_coverage_ttm : Optional[float]
            Interest coverage calculated as trailing twelve months.
        income_quality_ttm : Optional[float]
            Income quality calculated as trailing twelve months.
        dividend_yield_ttm : Optional[float]
            Dividend yield calculated as trailing twelve months.
        dividend_yield_percentage_ttm : Optional[float]
            Dividend yield percentage calculated as trailing twelve months.
        dividend_to_market_cap_ttm : Optional[float]
            Dividend to market capitalization ratio calculated as trailing twelve months.
        dividend_per_share_ttm : Optional[float]
            Dividend per share calculated as trailing twelve months.
        payout_ratio_ttm : Optional[float]
            Payout ratio calculated as trailing twelve months.
        sales_general_and_administrative_to_revenue_ttm : Optional[float]
            Sales general and administrative expenses-to-revenue ratio calculated as trailing twelve months.
        research_and_development_to_revenue_ttm : Optional[float]
            Research and development expenses-to-revenue ratio calculated as trailing twelve months.
        intangibles_to_total_assets_ttm : Optional[float]
            Intangibles-to-total assets ratio calculated as trailing twelve months.
        capex_to_operating_cash_flow_ttm : Optional[float]
            Capital expenditures-to-operating cash flow ratio calculated as trailing twelve months.
        capex_to_revenue_ttm : Optional[float]
            Capital expenditures-to-revenue ratio calculated as trailing twelve months.
        capex_to_depreciation_ttm : Optional[float]
            Capital expenditures-to-depreciation ratio calculated as trailing twelve months.
        stock_based_compensation_to_revenue_ttm : Optional[float]
            Stock-based compensation-to-revenue ratio calculated as trailing twelve months.
        graham_number_ttm : Optional[float]
            Graham number calculated as trailing twelve months.
        roic_ttm : Optional[float]
            Return on invested capital calculated as trailing twelve months.
        return_on_tangible_assets_ttm : Optional[float]
            Return on tangible assets calculated as trailing twelve months.
        graham_net_net_ttm : Optional[float]
            Graham net-net working capital calculated as trailing twelve months.
        working_capital_ttm : Optional[float]
            Working capital calculated as trailing twelve months.
        tangible_asset_value_ttm : Optional[float]
            Tangible asset value calculated as trailing twelve months.
        net_current_asset_value_ttm : Optional[float]
            Net current asset value calculated as trailing twelve months.
        invested_capital_ttm : Optional[float]
            Invested capital calculated as trailing twelve months.
        average_receivables_ttm : Optional[float]
            Average receivables calculated as trailing twelve months.
        average_payables_ttm : Optional[float]
            Average payables calculated as trailing twelve months.
        average_inventory_ttm : Optional[float]
            Average inventory calculated as trailing twelve months.
        days_sales_outstanding_ttm : Optional[float]
            Days sales outstanding calculated as trailing twelve months.
        days_payables_outstanding_ttm : Optional[float]
            Days payables outstanding calculated as trailing twelve months.
        days_of_inventory_on_hand_ttm : Optional[float]
            Days of inventory on hand calculated as trailing twelve months.
        receivables_turnover_ttm : Optional[float]
            Receivables turnover calculated as trailing twelve months.
        payables_turnover_ttm : Optional[float]
            Payables turnover calculated as trailing twelve months.
        inventory_turnover_ttm : Optional[float]
            Inventory turnover calculated as trailing twelve months.
        roe_ttm : Optional[float]
            Return on equity calculated as trailing twelve months.
        capex_per_share_ttm : Optional[float]
            Capital expenditures per share calculated as trailing twelve months.

        fmp
        ===

        Parameters
        ----------
        All fields are standardized.


        StockMultiples
        --------------
        All fields are standardized."""  # noqa: E501
        inputs = filter_inputs(
            provider_choices={
                "provider": provider,
            },
            standard_params={
                "symbol": ",".join(symbol) if isinstance(symbol, list) else symbol,
                "limit": limit,
            },
            extra_params=kwargs,
            chart=chart,
        )

        o = self._command_runner_session.run(
            "/stocks/multiples",
            **inputs,
        ).output

        return filter_output(o)

    @filter_call
    @validate_arguments
    def tob(
        self, chart: bool = False
    ) -> Obbject[openbb_core.app.model.results.empty.Empty]:
<<<<<<< HEAD
        """View top of book for loaded ticker (US exchanges only)."""  # noqa: E501
=======
        """View top of book for loaded ticker (US exchanges only)."""
>>>>>>> a058e91b
        inputs = filter_inputs(
            chart=chart,
        )

        o = self._command_runner_session.run(
            "/stocks/tob",
            **inputs,
        ).output

        return filter_output(o)

    @filter_call
    @validate_arguments
    def search(
        self,
        query: Annotated[
            str, OpenBBCustomParameter(description="The search query.")
        ] = "",
        ticker: Annotated[
            bool,
            OpenBBCustomParameter(description="Whether to search by ticker symbol."),
        ] = False,
        chart: bool = False,
        provider: Optional[Literal["cboe"]] = None,
        **kwargs,
    ) -> Obbject[List]:
        """Search for a company or stock ticker.


        openbb
        ======

        Parameters
        ----------
        provider: Literal[cboe]
            The provider to use for the query.
        query : str
            The search query.
        ticker : bool
            Whether to search by ticker symbol.

        Returns
        -------
        Obbject
            results: List[Data]
                Serializable results.
            provider: Optional[PROVIDERS]
                Provider name.
            warnings: Optional[List[Warning_]]
                List of warnings.
            error: Optional[Error]
                Caught exceptions.
            chart: Optional[Chart]
                Chart object.


        StockSearch
        -----------
        symbol : str
            The ticker symbol of the company.
        name : str
            The name of the company.

        cboe
        ====

        Parameters
        ----------
        All fields are standardized.


        StockSearch
        -----------
        dpmName : Optional[str]
            The name of the primary market maker.
        postStation : Optional[str]
            The post and station location on the CBOE trading floor."""  # noqa: E501
        inputs = filter_inputs(
            provider_choices={
                "provider": provider,
            },
            standard_params={
                "query": query,
                "ticker": ticker,
            },
            extra_params=kwargs,
            chart=chart,
        )

        o = self._command_runner_session.run(
            "/stocks/search",
            **inputs,
        ).output

        return filter_output(o)

    @filter_call
    @validate_arguments
    def quote(
<<<<<<< HEAD
        self,
        symbol: Annotated[
            Union[str, List[str]],
            OpenBBCustomParameter(description="Symbol to get data for."),
        ],
        chart: bool = False,
        provider: Optional[Literal["fmp"]] = None,
        **kwargs,
    ) -> Obbject[List]:
        """Load stock data for a specific ticker.


        openbb
        ======

        Parameters
        ----------
        provider: Literal[fmp]
            The provider to use for the query.
        symbol : str
            Symbol to get data for.

        Returns
        -------
        Obbject
            results: List[Data]
                Serializable results.
            provider: Optional[PROVIDERS]
                Provider name.
            warnings: Optional[List[Warning_]]
                List of warnings.
            error: Optional[Error]
                Caught exceptions.
            chart: Optional[Chart]
                Chart object.


        StockQuote
        ----------
        symbol : str
            Symbol of the company.
        name : Optional[str]
            The name of the company.
        price : Optional[float]
            The current trading price of the stock.
        changes_percentage : Optional[float]
            The change percentage of the stock price.
        change : Optional[float]
            The change of the stock price.
        day_low : Optional[float]
            The lowest price of the stock in the current trading day.
        day_high : Optional[float]
            The highest price of the stock in the current trading day.
        year_high : Optional[float]
            The highest price of the stock in the last 52 weeks.
        year_low : Optional[float]
            The lowest price of the stock in the last 52 weeks.
        market_cap : Optional[float]
            The market cap of the company.
        price_avg50 : Optional[float]
            The 50 days average price of the stock.
        price_avg200 : Optional[float]
            The 200 days average price of the stock.
        volume : Optional[int]
            The volume of the stock in the current trading day.
        avg_volume : Optional[int]
            The average volume of the stock in the last 10 trading days.
        exchange : Optional[str]
            The exchange the stock is traded on.
        open : Optional[float]
            The opening price of the stock in the current trading day.
        previous_close : Optional[float]
            The previous closing price of the stock.
        eps : Optional[float]
            The earnings per share of the stock.
        pe : Optional[float]
            The price earnings ratio of the stock.
        earnings_announcement : Optional[str]
            The earnings announcement date of the stock.
        shares_outstanding : Optional[int]
            The number of shares outstanding of the stock.
        date : Optional[datetime]
            The timestamp of the stock quote.

        fmp
        ===

        Parameters
        ----------
        All fields are standardized.


        StockQuote
        ----------
        All fields are standardized."""  # noqa: E501
=======
        self, chart: bool = False
    ) -> Obbject[openbb_core.app.model.results.empty.Empty]:
        """View the current price for a specific stock ticker."""
>>>>>>> a058e91b
        inputs = filter_inputs(
            provider_choices={
                "provider": provider,
            },
            standard_params={
                "symbol": ",".join(symbol) if isinstance(symbol, list) else symbol,
            },
            extra_params=kwargs,
            chart=chart,
        )

        o = self._command_runner_session.run(
            "/stocks/quote",
            **inputs,
        ).output

        return filter_output(o)

    @filter_call
    @validate_arguments
<<<<<<< HEAD
    def info(
        self,
        symbol: Annotated[
            Union[str, List[str]],
            OpenBBCustomParameter(description="Symbol to get data for."),
        ],
        chart: bool = False,
        provider: Optional[Literal["cboe"]] = None,
        **kwargs,
    ) -> Obbject[BaseModel]:
        """Get general price and performance metrics of a stock.


        openbb
        ======

        Parameters
        ----------
        provider: Literal[cboe]
            The provider to use for the query.
        symbol : str
            Symbol to get data for.

        Returns
        -------
        Obbject
            results: List[Data]
                Serializable results.
            provider: Optional[PROVIDERS]
                Provider name.
            warnings: Optional[List[Warning_]]
                List of warnings.
            error: Optional[Error]
                Caught exceptions.
            chart: Optional[Chart]
                Chart object.


        StockInfo
        ---------
        symbol : str
            The ticker symbol.
        name : str
            The name associated with the ticker symbol.
        price : float
            The last price of the stock.
        open : Optional[float]
            The opening price of the stock.
        high : Optional[float]
            The high price of the current trading day.
        low : Optional[float]
            The low price of the current trading day.
        close : Optional[float]
            The closing price of the stock.
        change : Optional[float]
            The change in price over the current trading period.
        change_percent : Optional[float]
            The % change in price over the current trading period.
        previous_close : Optional[float]
            The previous closing price of the stock.

        cboe
        ====

        Parameters
        ----------
        All fields are standardized.


        StockInfo
        ---------
        type : Optional[str]
            The type of asset.
        tick : Optional[str]
            Whether the last sale was an up or down tick.
        bid : Optional[float]
            The current bid price.
        bid_size : Optional[float]
            The bid lot size.
        ask : Optional[float]
            The current ask price.
        ask_size : Optional[float]
            The ask lot size.
        volume : Optional[float]
            The stock volume for the current trading day.
        iv_thirty : Optional[float]
            The 30-day implied volatility of the stock.
        iv_thirty_change : Optional[float]
            The change in 30-day implied volatility of the stock.
        last_trade_timestamp : Optional[datetime]
            The last trade timestamp for the stock.
        iv_thirty_one_year_high : Optional[float]
            The 1-year high of implied volatility.
        hv_thirty_one_year_high : Optional[float]
            The 1-year high of realized volatility.
        iv_thirty_one_year_low : Optional[float]
            The 1-year low of implied volatility.
        hv_thirty_one_year_low : Optional[float]
            The 1-year low of realized volatility.
        iv_sixty_one_year_high : Optional[float]
            The 60-day high of implied volatility.
        hv_sixty_one_year_high : Optional[float]
            The 60-day high of realized volatility.
        iv_sixty_one_year_low : Optional[float]
            The 60-day low of implied volatility.
        hv_sixty_one_year_low : Optional[float]
            The 60-day low of realized volatility.
        iv_ninety_one_year_high : Optional[float]
            The 90-day high of implied volatility.
        hv_ninety_one_year_high : Optional[float]
            The 90-day high of realized volatility."""  # noqa: E501
=======
    def search(
        self, chart: bool = False
    ) -> Obbject[openbb_core.app.model.results.empty.Empty]:
        """Search a specific stock ticker for analysis."""
>>>>>>> a058e91b
        inputs = filter_inputs(
            provider_choices={
                "provider": provider,
            },
            standard_params={
                "symbol": ",".join(symbol) if isinstance(symbol, list) else symbol,
            },
            extra_params=kwargs,
            chart=chart,
        )

        o = self._command_runner_session.run(
            "/stocks/info",
            **inputs,
        ).output

        return filter_output(o)<|MERGE_RESOLUTION|>--- conflicted
+++ resolved
@@ -5,14 +5,10 @@
 
 import pydantic
 import pydantic.main
-from pydantic import BaseModel, validate_arguments
+from pydantic import validate_arguments
 
 import openbb_core.app.model.command_context
 import openbb_core.app.model.results.empty
-<<<<<<< HEAD
-=======
-from openbb_core.app.model.obbject import Obbject
->>>>>>> a058e91b
 from openbb_core.app.model.custom_parameter import OpenBBCustomParameter
 from openbb_core.app.model.obbject import Obbject
 from openbb_core.app.static.container import Container
@@ -105,17 +101,10 @@
             ),
         ] = None,
         chart: bool = False,
-<<<<<<< HEAD
-        provider: Optional[Literal["cboe", "fmp", "polygon", "yfinance"]] = None,
+        provider: Optional[Literal["polygon", "fmp"]] = None,
         **kwargs,
     ) -> Obbject[List]:
-        """Load stock data for a specific ticker.
-=======
-        provider: Optional[Literal["polygon", "fmp"]] = None,
-        **kwargs
-    ) -> Obbject[typing.List]:
         r"""Load stock data for a specific ticker.
->>>>>>> a058e91b
 
 
         openbb
@@ -278,15 +267,9 @@
             ),
         ] = 15,
         chart: bool = False,
-<<<<<<< HEAD
-        provider: Optional[Literal["benzinga", "fmp", "polygon"]] = None,
+        provider: Optional[Literal["benzinga", "polygon", "fmp"]] = None,
         **kwargs,
     ) -> Obbject[List]:
-=======
-        provider: Optional[Literal["benzinga", "polygon", "fmp"]] = None,
-        **kwargs
-    ) -> Obbject[typing.List]:
->>>>>>> a058e91b
         """Get news for one or more stock tickers.
 
 
@@ -472,13 +455,8 @@
         ] = 100,
         chart: bool = False,
         provider: Optional[Literal["fmp"]] = None,
-<<<<<<< HEAD
         **kwargs,
     ) -> Obbject[List]:
-=======
-        **kwargs
-    ) -> Obbject[typing.List]:
->>>>>>> a058e91b
         """Get valuation multiples for a stock ticker.
 
 
@@ -667,11 +645,7 @@
     def tob(
         self, chart: bool = False
     ) -> Obbject[openbb_core.app.model.results.empty.Empty]:
-<<<<<<< HEAD
-        """View top of book for loaded ticker (US exchanges only)."""  # noqa: E501
-=======
         """View top of book for loaded ticker (US exchanges only)."""
->>>>>>> a058e91b
         inputs = filter_inputs(
             chart=chart,
         )
@@ -685,70 +659,10 @@
 
     @filter_call
     @validate_arguments
-    def search(
-        self,
-        query: Annotated[
-            str, OpenBBCustomParameter(description="The search query.")
-        ] = "",
-        ticker: Annotated[
-            bool,
-            OpenBBCustomParameter(description="Whether to search by ticker symbol."),
-        ] = False,
-        chart: bool = False,
-        provider: Optional[Literal["cboe"]] = None,
-        **kwargs,
-    ) -> Obbject[List]:
-        """Search for a company or stock ticker.
-
-
-        openbb
-        ======
-
-        Parameters
-        ----------
-        provider: Literal[cboe]
-            The provider to use for the query.
-        query : str
-            The search query.
-        ticker : bool
-            Whether to search by ticker symbol.
-
-        Returns
-        -------
-        Obbject
-            results: List[Data]
-                Serializable results.
-            provider: Optional[PROVIDERS]
-                Provider name.
-            warnings: Optional[List[Warning_]]
-                List of warnings.
-            error: Optional[Error]
-                Caught exceptions.
-            chart: Optional[Chart]
-                Chart object.
-
-
-        StockSearch
-        -----------
-        symbol : str
-            The ticker symbol of the company.
-        name : str
-            The name of the company.
-
-        cboe
-        ====
-
-        Parameters
-        ----------
-        All fields are standardized.
-
-
-        StockSearch
-        -----------
-        dpmName : Optional[str]
-            The name of the primary market maker.
-        postStation : Optional[str]
-            The post and station location on the CBOE trading floor."""  # noqa: E501
+    def quote(
+        self, chart: bool = False
+    ) -> Obbject[openbb_core.app.model.results.empty.Empty]:
+        """View the current price for a specific stock ticker."""
         inputs = filter_inputs(
             provider_choices={
                 "provider": provider,
@@ -771,7 +685,6 @@
     @filter_call
     @validate_arguments
     def quote(
-<<<<<<< HEAD
         self,
         symbol: Annotated[
             Union[str, List[str]],
@@ -867,11 +780,6 @@
         StockQuote
         ----------
         All fields are standardized."""  # noqa: E501
-=======
-        self, chart: bool = False
-    ) -> Obbject[openbb_core.app.model.results.empty.Empty]:
-        """View the current price for a specific stock ticker."""
->>>>>>> a058e91b
         inputs = filter_inputs(
             provider_choices={
                 "provider": provider,
@@ -892,124 +800,10 @@
 
     @filter_call
     @validate_arguments
-<<<<<<< HEAD
-    def info(
-        self,
-        symbol: Annotated[
-            Union[str, List[str]],
-            OpenBBCustomParameter(description="Symbol to get data for."),
-        ],
-        chart: bool = False,
-        provider: Optional[Literal["cboe"]] = None,
-        **kwargs,
-    ) -> Obbject[BaseModel]:
-        """Get general price and performance metrics of a stock.
-
-
-        openbb
-        ======
-
-        Parameters
-        ----------
-        provider: Literal[cboe]
-            The provider to use for the query.
-        symbol : str
-            Symbol to get data for.
-
-        Returns
-        -------
-        Obbject
-            results: List[Data]
-                Serializable results.
-            provider: Optional[PROVIDERS]
-                Provider name.
-            warnings: Optional[List[Warning_]]
-                List of warnings.
-            error: Optional[Error]
-                Caught exceptions.
-            chart: Optional[Chart]
-                Chart object.
-
-
-        StockInfo
-        ---------
-        symbol : str
-            The ticker symbol.
-        name : str
-            The name associated with the ticker symbol.
-        price : float
-            The last price of the stock.
-        open : Optional[float]
-            The opening price of the stock.
-        high : Optional[float]
-            The high price of the current trading day.
-        low : Optional[float]
-            The low price of the current trading day.
-        close : Optional[float]
-            The closing price of the stock.
-        change : Optional[float]
-            The change in price over the current trading period.
-        change_percent : Optional[float]
-            The % change in price over the current trading period.
-        previous_close : Optional[float]
-            The previous closing price of the stock.
-
-        cboe
-        ====
-
-        Parameters
-        ----------
-        All fields are standardized.
-
-
-        StockInfo
-        ---------
-        type : Optional[str]
-            The type of asset.
-        tick : Optional[str]
-            Whether the last sale was an up or down tick.
-        bid : Optional[float]
-            The current bid price.
-        bid_size : Optional[float]
-            The bid lot size.
-        ask : Optional[float]
-            The current ask price.
-        ask_size : Optional[float]
-            The ask lot size.
-        volume : Optional[float]
-            The stock volume for the current trading day.
-        iv_thirty : Optional[float]
-            The 30-day implied volatility of the stock.
-        iv_thirty_change : Optional[float]
-            The change in 30-day implied volatility of the stock.
-        last_trade_timestamp : Optional[datetime]
-            The last trade timestamp for the stock.
-        iv_thirty_one_year_high : Optional[float]
-            The 1-year high of implied volatility.
-        hv_thirty_one_year_high : Optional[float]
-            The 1-year high of realized volatility.
-        iv_thirty_one_year_low : Optional[float]
-            The 1-year low of implied volatility.
-        hv_thirty_one_year_low : Optional[float]
-            The 1-year low of realized volatility.
-        iv_sixty_one_year_high : Optional[float]
-            The 60-day high of implied volatility.
-        hv_sixty_one_year_high : Optional[float]
-            The 60-day high of realized volatility.
-        iv_sixty_one_year_low : Optional[float]
-            The 60-day low of implied volatility.
-        hv_sixty_one_year_low : Optional[float]
-            The 60-day low of realized volatility.
-        iv_ninety_one_year_high : Optional[float]
-            The 90-day high of implied volatility.
-        hv_ninety_one_year_high : Optional[float]
-            The 90-day high of realized volatility."""  # noqa: E501
-=======
     def search(
         self, chart: bool = False
     ) -> Obbject[openbb_core.app.model.results.empty.Empty]:
         """Search a specific stock ticker for analysis."""
->>>>>>> a058e91b
         inputs = filter_inputs(
             provider_choices={
                 "provider": provider,
