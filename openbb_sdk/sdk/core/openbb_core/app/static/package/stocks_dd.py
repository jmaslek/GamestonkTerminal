--- conflicted
+++ resolved
@@ -4,8 +4,8 @@
 
 from pydantic import validate_arguments
 
+from openbb_core.app.model.custom_parameter import OpenBBCustomParameter
 from openbb_core.app.model.obbject import Obbject
-from openbb_core.app.model.custom_parameter import OpenBBCustomParameter
 from openbb_core.app.static.container import Container
 from openbb_core.app.static.filters import filter_call, filter_inputs, filter_output
 
@@ -133,13 +133,8 @@
         ] = 100,
         chart: bool = False,
         provider: Optional[Literal["fmp"]] = None,
-<<<<<<< HEAD
         **kwargs,
-    ) -> CommandOutput[List]:
-=======
-        **kwargs
-    ) -> Obbject[typing.List]:
->>>>>>> bb52ace0
+    ) -> Obbject[List]:
         """SEC Filings.
 
 
