### THIS FILE IS AUTO-GENERATED. DO NOT EDIT. ###

from typing import Annotated, List, Literal, Optional

import pydantic
from pydantic import validate_arguments

import openbb_core.app.model.command_context
import openbb_core.app.model.results.empty
from openbb_core.app.model.custom_parameter import OpenBBCustomParameter
from openbb_core.app.model.obbject import OBBject
from openbb_core.app.static.container import Container
from openbb_core.app.static.filters import filter_call, filter_inputs, filter_output


class CLASS_news(Container):
    @filter_call
    @validate_arguments
    def globalnews(
        self,
        page: Annotated[
            pydantic.types.NonNegativeInt,
            OpenBBCustomParameter(description="Page of the global news."),
        ] = 0,
        chart: bool = False,
        provider: Optional[Literal["benzinga", "fmp"]] = None,
        **kwargs
    ) -> OBBject[List]:
        """Global News.

        Parameters
        ----------
        page : NonNegativeInt
<<<<<<< HEAD
            The page of the global news.

        Returns
        -------
        CommandOutput
            results: List[Data]
                Serializable results.
            provider: Optional[PROVIDERS]
                Provider name.
            warnings: Optional[List[Warning_]]
                List of warnings.
            error: Optional[Error]
                Caught exceptions.
            chart: Optional[Chart]
                Chart object.


        GlobalNews
        ----------
        date : datetime
            The published date of the news.
        title : str
            The title of the news.
        image : Optional[str]
            The image URL of the news.
        text : str
            The text/body of the news.
        url : str
            The URL of the news.

        benzinga
        ========

        Parameters
        ----------
        page_size : int
            The number of results to return per page.
        display_output : Literal['headline', 'summary', 'full', 'all']
            The type of data to return.
        date : Optional[datetime]
            The date of the news to retrieve.
        date_from : Optional[datetime]
            The start date of the news to retrieve.
        date_to : Optional[datetime]
            The end date of the news to retrieve.
        updated_since : Optional[int]
            The number of seconds since the news was updated.
        published_since : Optional[int]
            The number of seconds since the news was published.
=======
            Page of the global news.
        chart : bool
            Whether to create a chart or not, by default False.
        provider : Optional[Literal['benzinga', 'fmp']]
            The provider to use for the query, by default None.
            If None, the provider specified in defaults is selected or 'benzinga' if there is
            no default.
        pageSize : int
            Number of results to return per page. (provider: benzinga)
        displayOutput : Literal['headline', 'summary', 'full', 'all']
            Type of data to return. (provider: benzinga)
        date : Optional[datetime.datetime]
            Date of the news to retrieve. (provider: benzinga)
        dateFrom : Optional[datetime.datetime]
            Start date of the news to retrieve. (provider: benzinga)
        dateTo : Optional[datetime.datetime]
            End date of the news to retrieve. (provider: benzinga)
        updatedSince : Optional[int]
            Number of seconds since the news was updated. (provider: benzinga)
        publishedSince : Optional[int]
            Number of seconds since the news was published. (provider: benzinga)
>>>>>>> 6e73b123
        sort : Optional[Literal['published_at', 'updated_at', 'title', 'author', 'channel', 'ticker', 'topic', 'content_type']]
            Order in which to sort the news.  (provider: benzinga)
        isin : Optional[str]
            The ISIN of the news to retrieve. (provider: benzinga)
        cusip : Optional[str]
            The CUSIP of the news to retrieve. (provider: benzinga)
        tickers : Optional[str]
            Tickers of the news to retrieve. (provider: benzinga)
        channels : Optional[str]
            Channels of the news to retrieve. (provider: benzinga)
        topics : Optional[str]
            Topics of the news to retrieve. (provider: benzinga)
        authors : Optional[str]
            Authors of the news to retrieve. (provider: benzinga)
        content_types : Optional[str]
            Content types of the news to retrieve. (provider: benzinga)

        Returns
        -------
        OBBject
            results : List[GlobalNews]
                Serializable results.
            provider : Optional[Literal['benzinga', 'fmp']]
                Provider name.
            warnings : Optional[List[Warning_]]
                List of warnings.
            error : Optional[Error]
                Caught exceptions.
            chart : Optional[Chart]
                Chart object.

        GlobalNews
        ----------
        date : Optional[datetime]
            Published date of the news.
        title : Optional[str]
            Title of the news.
        text : Optional[str]
            Text/body of the news.
        url : Optional[str]
            URL of the news.
        images : Optional[List[BenzingaImage]]
            Images associated with the news. (provider: benzinga)
        channels : Optional[List[str]]
            Channels associated with the news. (provider: benzinga)
        stocks : Optional[List[str]]
            Stocks associated with the news. (provider: benzinga)
        tags : Optional[List[str]]
            Tags associated with the news. (provider: benzinga)
        teaser : Optional[str]
            Teaser of the news. (provider: benzinga)
        site : Optional[str]
            Site of the news. (provider: fmp)"""

        inputs = filter_inputs(
            provider_choices={
                "provider": provider,
            },
            standard_params={
                "page": page,
            },
            extra_params=kwargs,
            chart=chart,
        )

        o = self._command_runner_session.run(
            "/news/globalnews",
            **inputs,
        ).output

        return filter_output(o)

    @filter_call
    @validate_arguments
    def sectornews(
        self, chart: bool = False
    ) -> OBBject[openbb_core.app.model.results.empty.Empty]:
        """Sector news."""

        inputs = filter_inputs(
            chart=chart,
        )

        o = self._command_runner_session.run(
            "/news/sectornews",
            **inputs,
        ).output

        return filter_output(o)<|MERGE_RESOLUTION|>--- conflicted
+++ resolved
@@ -2,15 +2,14 @@
 
 from typing import Annotated, List, Literal, Optional
 
-import pydantic
-from pydantic import validate_arguments
-
 import openbb_core.app.model.command_context
 import openbb_core.app.model.results.empty
+import pydantic
 from openbb_core.app.model.custom_parameter import OpenBBCustomParameter
 from openbb_core.app.model.obbject import OBBject
 from openbb_core.app.static.container import Container
 from openbb_core.app.static.filters import filter_call, filter_inputs, filter_output
+from pydantic import validate_arguments
 
 
 class CLASS_news(Container):
@@ -31,57 +30,6 @@
         Parameters
         ----------
         page : NonNegativeInt
-<<<<<<< HEAD
-            The page of the global news.
-
-        Returns
-        -------
-        CommandOutput
-            results: List[Data]
-                Serializable results.
-            provider: Optional[PROVIDERS]
-                Provider name.
-            warnings: Optional[List[Warning_]]
-                List of warnings.
-            error: Optional[Error]
-                Caught exceptions.
-            chart: Optional[Chart]
-                Chart object.
-
-
-        GlobalNews
-        ----------
-        date : datetime
-            The published date of the news.
-        title : str
-            The title of the news.
-        image : Optional[str]
-            The image URL of the news.
-        text : str
-            The text/body of the news.
-        url : str
-            The URL of the news.
-
-        benzinga
-        ========
-
-        Parameters
-        ----------
-        page_size : int
-            The number of results to return per page.
-        display_output : Literal['headline', 'summary', 'full', 'all']
-            The type of data to return.
-        date : Optional[datetime]
-            The date of the news to retrieve.
-        date_from : Optional[datetime]
-            The start date of the news to retrieve.
-        date_to : Optional[datetime]
-            The end date of the news to retrieve.
-        updated_since : Optional[int]
-            The number of seconds since the news was updated.
-        published_since : Optional[int]
-            The number of seconds since the news was published.
-=======
             Page of the global news.
         chart : bool
             Whether to create a chart or not, by default False.
@@ -103,7 +51,6 @@
             Number of seconds since the news was updated. (provider: benzinga)
         publishedSince : Optional[int]
             Number of seconds since the news was published. (provider: benzinga)
->>>>>>> 6e73b123
         sort : Optional[Literal['published_at', 'updated_at', 'title', 'author', 'channel', 'ticker', 'topic', 'content_type']]
             Order in which to sort the news.  (provider: benzinga)
         isin : Optional[str]
