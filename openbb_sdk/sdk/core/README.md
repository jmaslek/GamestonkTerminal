--- conflicted
+++ resolved
@@ -165,11 +165,7 @@
 
 ### 4.1.1. OBBject
 
-<<<<<<< HEAD
 Each command will always return a  `OBBject`. There you will find:
-=======
-Each command will always return an `OBBject`. There you will find:
->>>>>>> 8fac7531
 
 - `results`: the data returned by the command `None`
 - `provider`: the provider name (only available provider names allowed) used to get the data or `None`
