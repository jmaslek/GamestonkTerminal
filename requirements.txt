aiodns==3.0.0; python_version >= "3.5.2" and python_full_version >= "3.7.0"
aiohttp==3.8.3; python_version >= "3.6" and python_full_version >= "3.7.0"
aiosignal==1.2.0; python_version >= "3.6" and python_full_version >= "3.7.0"
alabaster==0.7.12; python_version >= "3.6"
alpha-vantage==2.3.1
altair==4.2.0; python_version >= "3.7" and python_full_version < "3.9.7" or python_full_version > "3.9.7" and python_version >= "3.7"
anyio==3.6.2; python_full_version >= "3.6.2" and python_version >= "3.8" and python_version < "4.0"
appdirs==1.4.4
<<<<<<< HEAD
appnope==0.1.3; sys_platform == "darwin" and python_version >= "3.8" and platform_system == "Darwin"
arch==5.3.1; python_version >= "3.7"
=======
appnope==0.1.3; sys_platform == "darwin" and python_version >= "3.8" and platform_system == "Darwin" and python_full_version >= "3.7.0" and python_full_version < "4.0.0"
>>>>>>> ac5e1b08
argon2-cffi-bindings==21.2.0; python_version >= "3.7"
argon2-cffi==21.3.0; python_version >= "3.7"
ascii-magic==1.6; python_version >= "3.5"
astor==0.8.1; python_full_version >= "3.7.1" and python_full_version < "4.0.0" and python_version >= "3.8"
<<<<<<< HEAD
astropy==5.1.1; python_version >= "3.8"
=======
astroid==2.12.12; python_full_version >= "3.7.2"
>>>>>>> ac5e1b08
asttokens==2.0.8; python_version >= "3.8"
async-timeout==4.0.2; python_version >= "3.6" and python_full_version >= "3.7.0"
atomicwrites==1.4.1; sys_platform == "win32" and python_version >= "3.7" and python_full_version >= "3.7.0" and python_full_version < "4.0.0"
attrs==21.4.0; python_full_version >= "3.7.0" and python_version >= "3.7" and (python_version >= "3.6" and python_full_version < "3.0.0" and python_version < "4.0" or python_version >= "3.6" and python_version < "4.0" and python_full_version >= "3.5.0") and python_full_version < "4.0.0" and (python_version >= "3.7" and python_full_version < "3.9.7" and python_full_version >= "3.7.0" or python_full_version > "3.9.7" and python_version >= "3.7" and python_full_version < "4.0.0")
babel==2.10.3; python_version >= "3.7"
backcall==0.2.0; python_version >= "3.8"
backoff==2.2.1; python_version >= "3.7" and python_version < "4.0" and python_full_version >= "3.7.0"
backports.zoneinfo==0.2.1; python_version >= "3.7" and python_full_version < "3.9.7" and python_version < "3.9" and (python_version >= "3.7" and python_full_version < "3.0.0" or python_version >= "3.7" and python_full_version < "3.9.7" and python_full_version >= "3.6.0" or python_full_version > "3.9.7" and python_version >= "3.6") or python_full_version > "3.9.7" and python_version >= "3.6" and python_version < "3.9" and (python_version >= "3.7" and python_full_version < "3.0.0" or python_version >= "3.7" and python_full_version < "3.9.7" and python_full_version >= "3.6.0" or python_full_version > "3.9.7" and python_version >= "3.6")
bandit==1.7.4; python_version >= "3.7"
base58==2.1.1; python_version >= "3.5" and python_full_version >= "3.7.0"
beartype==0.7.1; python_version >= "3.8" and python_version < "4.0" and python_full_version >= "3.6.0"
beautifulsoup4==4.11.1; python_full_version >= "3.6.0" and python_version >= "3.7"
black==22.12.0; python_version >= "3.7"
bleach==5.0.1; python_version >= "3.7"
blinker==1.5; python_version >= "3.7" and python_full_version < "3.0.0" or python_version >= "3.7" and python_full_version < "3.9.7" and python_full_version >= "3.5.0" or python_full_version > "3.9.7"
bs4==0.0.1
bt==0.2.9; (python_version >= "2.7" and python_full_version < "3.0.0") or (python_full_version >= "3.6.0")
cachetools==5.2.0; python_version >= "3.7" and python_version < "4.0" and (python_version >= "3.7" and python_full_version < "3.9.7" or python_full_version > "3.9.7")
ccxt==2.5.80
certifi==2022.9.24; python_version >= "3.8" and python_version < "4" and python_full_version >= "3.7.1" and python_full_version < "4.0.0" and (python_version >= "3.7" and python_full_version < "3.9.7" or python_full_version > "3.9.7")
cffi==1.15.1; implementation_name == "pypy" and python_version >= "3.7" and python_full_version >= "3.7.0" and python_full_version < "4.0.0"
cfgv==3.3.1; python_full_version >= "3.6.1" and python_version >= "3.7"
charset-normalizer==2.1.1; python_full_version >= "3.6.0"
click==8.1.3; python_version >= "3.7" and python_full_version < "3.9.7" or python_full_version > "3.9.7" and python_version >= "3.7"
codespell==2.2.2; python_version >= "3.7"
colorama==0.4.6; python_full_version >= "3.7.2" and python_version >= "3.8" and sys_platform == "win32" and (python_version >= "3.6" and python_full_version < "3.0.0" and sys_platform == "win32" or sys_platform == "win32" and python_version >= "3.6" and python_full_version >= "3.7.0") and (python_version >= "3.7" and python_full_version < "3.0.0" and platform_system == "Windows" or platform_system == "Windows" and python_version >= "3.7" and python_full_version >= "3.7.0") and (python_version >= "3.7" and python_full_version < "3.0.0" and platform_system == "Windows" and (python_version >= "3.7" and python_full_version < "3.9.7" or python_full_version > "3.9.7" and python_version >= "3.7") or platform_system == "Windows" and python_version >= "3.7" and (python_version >= "3.7" and python_full_version < "3.9.7" or python_full_version > "3.9.7" and python_version >= "3.7") and python_full_version >= "3.7.0") and (python_version >= "3.8" and python_full_version < "3.0.0" and sys_platform == "win32" or sys_platform == "win32" and python_version >= "3.8" and python_full_version >= "3.7.0") and python_full_version < "4.0.0"
commonmark==0.9.1; python_full_version >= "3.6.3" and python_full_version < "4.0.0" and (python_version >= "3.7" and python_full_version < "3.9.7" or python_full_version > "3.9.7")
convertdate==2.4.0; python_version >= "3.7" and python_version < "4"
coverage==6.5.0; python_version >= "3.7"
cryptography==38.0.2; python_version >= "3.6"
cssselect==1.1.0; python_version >= "2.7" and python_full_version < "3.0.0" or python_full_version >= "3.4.0"
cvxpy==1.2.1; python_version >= "3.7"
cycler==0.11.0; python_version >= "3.7"
cython==0.29.32; python_version >= "3.8" and python_full_version < "3.0.0" and sys_platform == "darwin" or python_full_version >= "3.3.0" and sys_platform == "darwin" and python_version >= "3.8"
dateparser==1.1.2; python_version >= "3.5"
datetime==4.7; python_version >= "3.5"
debugpy==1.6.3; python_full_version >= "3.7.0" and python_full_version < "4.0.0" and python_version >= "3.7"
decorator==5.1.1; python_version >= "3.8" and (python_version >= "3.5" and python_full_version < "3.0.0" or python_full_version >= "3.6.0" and python_version >= "3.5") and (python_version >= "3.7" and python_full_version < "3.9.7" or python_full_version > "3.9.7" and python_version >= "3.5")
defusedxml==0.7.1; python_version >= "3.7" and python_full_version < "3.0.0" or python_full_version >= "3.5.0" and python_version >= "3.7"
degiro-connector==2.0.21; python_full_version >= "3.7.1" and python_full_version < "4.0.0"
deprecation==2.1.0
detecta==0.0.5; python_version >= "3.6"
dill==0.3.6; python_version >= "3.7" and python_full_version >= "3.7.2"
distlib==0.3.6; python_version >= "3.7"
dnspython==2.2.1; python_version >= "3.6" and python_version < "4.0"
<<<<<<< HEAD
ecos==2.0.10; python_version >= "3.7"
entrypoints==0.4; python_version >= "3.7" and python_full_version < "3.9.7" or python_full_version > "3.9.7" and python_version >= "3.7"
=======
docutils==0.17.1; python_version >= "3.6" and python_full_version < "3.0.0" or python_full_version >= "3.5.0" and python_version >= "3.6"
entrypoints==0.4; python_full_version >= "3.7.0" and python_full_version < "4.0.0" and python_version >= "3.7" and (python_version >= "3.7" and python_full_version < "3.9.7" or python_full_version > "3.9.7" and python_version >= "3.7")
>>>>>>> ac5e1b08
et-xmlfile==1.1.0; python_version >= "3.6"
exchange-calendars==4.2.3; python_version >= "3.8" and python_version < "4.0" and python_full_version >= "3.7.0"
executing==1.1.1; python_version >= "3.8"
fastjsonschema==2.16.2; python_full_version >= "3.7.0" and python_full_version < "4.0.0" and python_version >= "3.7"
feedparser==6.0.10; python_version >= "3.6"
ffn==0.3.6; python_version >= "2.7" and python_full_version < "3.0.0" or python_full_version >= "3.6.0"
filelock==3.8.0; python_version >= "3.7"
financedatabase==1.0.2
finnhub-python==2.4.15
finviz==1.4.4
finvizfinance==0.14.4; python_version >= "3.5"
flake8==3.9.2; python_full_version >= "3.7.0"
fonttools==4.38.0; python_version >= "3.7"
formulaic==0.3.4; python_full_version >= "3.7.1" and python_full_version < "4.0.0" and python_version >= "3.8"
fred==3.1
fredapi==0.4.3
frozendict==2.3.4; python_version >= "3.6"
frozenlist==1.3.1; python_version >= "3.7" and python_full_version >= "3.7.0"
fundamentalanalysis==0.2.14
future==0.18.2; python_version >= "2.7" and python_full_version < "3.0.0" or python_full_version >= "3.6.0"
gitdb==4.0.9; python_version >= "3.7" and python_full_version < "3.9.7" or python_full_version > "3.9.7" and python_version >= "3.7"
gitpython==3.1.29; python_version >= "3.7"
grpcio==1.51.1; python_version >= "3.7"
h11==0.12.0; python_version >= "3.8" and python_version < "4.0"
hijri-converter==2.2.4; python_version >= "3.7"
holidays==0.14.2; python_version >= "3.7"
html5lib==1.1; (python_version >= "2.7" and python_full_version < "3.0.0") or (python_full_version >= "3.5.0")
httpcore==0.15.0; python_version >= "3.8" and python_version < "4.0"
httpx==0.23.0; python_version >= "3.8" and python_version < "4.0"
identify==2.5.7; python_version >= "3.7"
idna==3.4; python_version >= "3.8" and python_version < "4" and python_full_version >= "3.7.1" and python_full_version < "4.0.0" and (python_version >= "3.7" and python_full_version < "3.9.7" or python_full_version > "3.9.7")
imagesize==1.4.1; python_version >= "3.6" and python_full_version < "3.0.0" or python_full_version >= "3.4.0" and python_version >= "3.6"
importlib-metadata==5.0.0; python_version >= "3.7" and python_full_version < "3.9.7" and python_version < "3.10" or python_full_version > "3.9.7" and python_version >= "3.7" and python_version < "3.10"
inflection==0.5.1; python_version >= "3.6"
iniconfig==1.1.1; python_full_version >= "3.7.0" and python_full_version < "4.0.0" and python_version >= "3.7"
interface-meta==1.3.0; python_version >= "3.8" and python_version < "4.0" and python_full_version >= "3.7.1" and python_full_version < "4.0.0"
intrinio-sdk==6.22.2
investiny==0.5.0; python_version >= "3.8" and python_version < "4.0"
investpy==1.0.8; python_version >= "3.7"
ipyflex==0.2.4; python_version >= "3.6"
ipykernel==6.16.1; python_full_version >= "3.7.0" and python_full_version < "4.0.0" and python_version >= "3.7"
ipympl==0.8.4
ipython-genutils==0.2.0; python_version >= "3.7"
ipython==8.5.0; python_version >= "3.8"
ipywidgets==8.0.2; python_version >= "3.7"
iso8601==0.1.16
isort==5.10.1; python_full_version >= "3.7.2" and python_version < "4.0"
jedi==0.18.1; python_version >= "3.8"
jinja2==3.1.2; python_version >= "3.7"
joblib==1.2.0; python_version >= "3.8" and python_full_version < "3.0.0" or python_full_version >= "3.6.0" and python_version >= "3.8"
json5==0.9.10; python_version >= "3.7"
jsonschema==3.2.0
jupyter-client==7.4.1; python_full_version >= "3.7.0" and python_full_version < "4.0.0" and python_version >= "3.7"
jupyter-core==4.11.2; python_full_version >= "3.7.0" and python_full_version < "4.0.0" and python_version >= "3.7"
jupyter-server==1.21.0; python_version >= "3.7"
jupyterlab-pygments==0.2.2; python_version >= "3.7"
jupyterlab-server==2.16.1; python_version >= "3.7"
jupyterlab-widgets==3.0.3; python_version >= "3.7"
jupyterlab==3.5.0; python_version >= "3.7"
kiwisolver==1.4.4; python_version >= "3.7"
korean-lunar-calendar==0.3.1; python_version >= "3.8" and python_version < "4.0" and python_full_version >= "3.7.0"
lazy-object-proxy==1.7.1; python_version >= "3.6" and python_full_version >= "3.7.2"
linearmodels==4.27; python_version >= "3.8"
loguru==0.6.0; python_version >= "3.5" and python_full_version >= "3.7.0"
lxml==4.9.2; python_version >= "3.7" and python_full_version < "3.0.0" or python_full_version >= "3.6.0" and python_version >= "3.7"
markdown-it-py==1.1.0; python_version >= "3.6" and python_version < "4.0"
markupsafe==2.1.1; python_version >= "3.7"
matplotlib-inline==0.1.6; python_version >= "3.8" and python_full_version >= "3.7.0" and python_full_version < "4.0.0"
matplotlib==3.5.3; python_version >= "3.7"
mccabe==0.6.1; python_full_version >= "3.7.2"
mdit-py-plugins==0.2.8; python_version >= "3.6" and python_version < "4.0"
mistune==0.8.4; python_version >= "3.7"
mock==4.0.3; python_version >= "3.6"
more-itertools==9.0.0; python_version >= "3.7"
mplfinance==0.12.9b1
multidict==6.0.2; python_version >= "3.7" and python_full_version >= "3.7.0"
multitasking==0.0.11
mypy-extensions==0.4.3; python_version >= "3.8"
mypy==0.930; python_version >= "3.6"
myst-parser==0.15.2; python_version >= "3.6"
nbclassic==0.4.5; python_version >= "3.7"
nbclient==0.5.13; python_full_version >= "3.7.0" and python_version >= "3.7" and python_full_version < "4.0.0"
nbconvert==6.5.4; python_version >= "3.7"
<<<<<<< HEAD
nbformat==5.7.0; python_full_version >= "3.7.0" and python_version >= "3.7"
nest-asyncio==1.5.6; python_full_version >= "3.7.0" and python_version >= "3.7"
networkx==2.8.7; python_version >= "3.8"
=======
nbformat==5.7.0; python_full_version >= "3.7.0" and python_full_version < "4.0.0" and python_version >= "3.7"
nbmake==1.3.0; python_full_version >= "3.7.0" and python_full_version < "4.0.0"
nest-asyncio==1.5.6; python_full_version >= "3.7.0" and python_full_version < "4.0.0" and python_version >= "3.7"
nodeenv==1.7.0; python_version >= "3.7" and python_full_version < "3.0.0" or python_full_version >= "3.7.0" and python_version >= "3.7"
>>>>>>> ac5e1b08
notebook-shim==0.2.0; python_version >= "3.7"
notebook==6.5.1; python_version >= "3.7"
numpy==1.23.4; python_version >= "3.8"
oandapyv20==0.6.3
oauthlib==3.2.2; python_version >= "3.6" and python_full_version < "3.0.0" or python_full_version >= "3.4.0" and python_version >= "3.6"
onetimepass==1.0.1; python_full_version >= "3.7.1" and python_full_version < "4.0.0"
openpyxl==3.0.10; python_version >= "3.6"
osqp==0.6.2.post5; python_version >= "3.7"
packaging==22.0; python_version >= "3.7"
pandas-datareader==0.10.0; python_version >= "3.6" and python_full_version < "3.0.0" or python_full_version >= "3.6.0" and python_version >= "3.6"
pandas-market-calendars==3.2; python_full_version >= "3.7.0"
pandas-ta==0.3.14b
pandas==1.5.1; python_version >= "3.8"
pandocfilters==1.5.0; python_version >= "3.7" and python_full_version < "3.0.0" or python_full_version >= "3.4.0" and python_version >= "3.7"
papermill @ git+https://github.com/nteract/papermill.git@main ; python_version >= "3.7"
parso==0.8.3; python_version >= "3.8"
pathspec==0.10.2; python_version >= "3.7"
patsy==0.5.3; python_version >= "3.8"
pbr==5.11.0; python_version >= "3.8"
pexpect==4.8.0; sys_platform != "win32" and python_version >= "3.8"
pickleshare==0.7.5; python_version >= "3.8"
pillow==9.2.0; python_version >= "3.7" and python_full_version < "3.9.7" or python_full_version > "3.9.7" and python_version >= "3.7"
platformdirs==2.5.2; python_version >= "3.7" and python_full_version >= "3.7.2"
plotly==5.10.0; python_version >= "3.6"
pluggy==1.0.0; python_full_version >= "3.7.0" and python_full_version < "4.0.0" and python_version >= "3.7"
praw==7.6.0; python_version >= "3.7" and python_version < "4.0"
prawcore==2.3.0; python_version >= "3.7" and python_version < "4.0"
pre-commit==2.20.0; python_version >= "3.7"
prometheus-client==0.15.0; python_version >= "3.7"
prompt-toolkit==3.0.31; python_full_version >= "3.6.2"
property-cached==1.6.4; python_version >= "3.8"
protobuf==3.20.1; python_version >= "3.7"
psaw==0.0.12; python_version >= "3"
psutil==5.9.3; python_full_version >= "3.7.0" and python_full_version < "4.0.0" and python_version >= "3.7"
ptyprocess==0.7.0; sys_platform != "win32" and python_version >= "3.8" and os_name != "nt"
pure-eval==0.2.2; python_version >= "3.8"
py==1.11.0; python_full_version >= "3.7.0" and python_version >= "3.7" and python_full_version < "4.0.0" and implementation_name == "pypy"
pyally==1.1.2
pyarrow==9.0.0; python_version >= "3.7" and python_full_version < "3.9.7" or python_full_version > "3.9.7" and python_version >= "3.7"
pycares==4.2.2; python_version >= "3.5.2" and python_full_version >= "3.7.0"
pycodestyle==2.7.0; python_full_version >= "3.7.0"
pycoingecko==2.3.0
pycparser==2.21; python_version >= "3.6" and python_full_version < "3.0.0" or python_full_version >= "3.4.0" and python_version >= "3.6"
pydantic==1.8.2; python_full_version >= "3.7.0" and python_full_version < "4.0.0"
pydeck==0.8.0b4; python_version >= "3.7" and python_full_version < "3.9.7" or python_full_version > "3.9.7" and python_version >= "3.7"
pyerfa==2.0.0.1; python_version >= "3.8"
pyex==0.5.0
pyflakes==2.3.1; python_full_version >= "3.7.0"
pygments==2.13.0; python_version >= "3.6"
pyhdfe==0.1.0; python_version >= "3.8"
pylint==2.15.2; python_full_version >= "3.7.2"
pyluach==2.0.2; python_version >= "3.8" and python_version < "4.0" and python_full_version >= "3.7.0"
pymeeus==0.5.11; python_version >= "3.7" and python_version < "4"
pympler==1.0.1; python_version >= "3.7" and python_full_version < "3.9.7" or python_full_version > "3.9.7" and python_version >= "3.6"
pyobjc-core==8.5.1; python_version >= "3.6" and sys_platform == "darwin"
pyobjc-framework-cocoa==8.5.1; python_version >= "3.6" and sys_platform == "darwin"
pyotp==2.7.0; python_version >= "3.6"
pyparsing==3.0.9; python_full_version >= "3.6.8" and python_version >= "3.7"
pyprind==2.11.3; python_version >= "2.7" and python_full_version < "3.0.0" or python_full_version >= "3.6.0"
pyrsistent==0.18.1; python_version >= "3.7"
pytest-cov==3.0.0; python_version >= "3.6"
pytest-mock==3.10.0; python_version >= "3.7"
pytest-recording==0.12.1; python_version >= "3.5"
pytest==6.2.5; python_version >= "3.6"
pythclient==0.1.2; python_full_version >= "3.7.0"
python-binance==1.0.16
python-coinmarketcap==0.2
python-dateutil==2.8.2; python_full_version >= "3.7.1" and python_version >= "3.8" and python_full_version < "4.0.0" and (python_version >= "3.7" and python_full_version < "3.0.0" or python_version >= "3.7" and python_full_version < "3.9.7" and python_full_version >= "3.3.0" or python_full_version > "3.9.7") and (python_version >= "2.7" and python_full_version < "3.0.0" or python_full_version >= "3.3.0") and (python_version >= "3.8" and python_full_version < "3.9.7" or python_full_version > "3.9.7" and python_version >= "3.8") and (python_version >= "3.7" and python_full_version < "3.0.0" or python_full_version >= "3.3.0" and python_version >= "3.7") and (python_version >= "3.5" and python_full_version < "3.0.0" or python_full_version >= "3.3.0" and python_version >= "3.5") and python_version < "4.0"
python-dotenv==0.19.2; python_version >= "3.5"
python-i18n==0.3.9
pytrends==4.8.0
pytz-deprecation-shim==0.1.0.post0; python_version >= "3.7" and python_full_version < "3.0.0" or python_version >= "3.7" and python_full_version < "3.9.7" and python_full_version >= "3.6.0" or python_full_version > "3.9.7" and python_version >= "3.6"
pytz==2022.5; python_full_version >= "3.7.1" and python_full_version < "4.0.0" and python_version >= "3.8" and (python_version >= "3.8" and python_full_version < "3.9.7" or python_full_version > "3.9.7" and python_version >= "3.8") and python_version < "4.0"
pyupgrade==2.38.4; python_version >= "3.7"
pywin32==304; sys_platform == "win32" and platform_python_implementation != "PyPy" and python_version >= "3.7"
pywinpty==2.0.8; os_name == "nt" and python_version >= "3.7"
<<<<<<< HEAD
pyyaml==6.0; python_version >= "3.8"
pyzmq==24.0.1; python_version >= "3.7"
qdldl==0.1.5.post2; python_version >= "3.7"
=======
pyyaml==6.0; python_version >= "3.7"
pyzmq==24.0.1; python_full_version >= "3.7.0" and python_full_version < "4.0.0" and python_version >= "3.7"
>>>>>>> ac5e1b08
quandl==3.7.0; python_version >= "3.6"
rapidfuzz==1.9.1; python_version >= "2.7"
regex==2022.3.2; python_version >= "3.6"
requests-oauthlib==1.3.1; python_version >= "2.7" and python_full_version < "3.0.0" or python_full_version >= "3.4.0"
requests==2.28.1; python_version >= "3.7" and python_version < "4"
retrying==1.3.4
rfc3986==1.5.0; python_version >= "3.8" and python_version < "4.0"
rich==12.6.0; python_full_version >= "3.6.3" and python_full_version < "4.0.0"
riskfolio-lib==3.3.0; python_version >= "3.7"
robin-stocks==2.1.0; python_version >= "3"
ruamel.yaml.clib==0.2.7; platform_python_implementation == "CPython" and python_version < "3.11" and python_version >= "3.5"
ruamel.yaml==0.17.21; python_version >= "3"
ruff==0.0.210; python_version >= "3.7"
scikit-learn==1.1.2; python_version >= "3.8" and python_full_version < "3.0.0" or python_full_version >= "3.6.0" and python_version >= "3.8"
scipy==1.9.3; python_version >= "3.8"
screeninfo==0.6.7
scs==3.2.0; python_version >= "3.7"
seaborn==0.11.2; python_version >= "3.6"
semver==2.13.0; python_version >= "3.7" and python_full_version < "3.0.0" or python_version >= "3.7" and python_full_version < "3.9.7" and python_full_version >= "3.4.0" or python_full_version > "3.9.7"
send2trash==1.8.0; python_version >= "3.7"
sentiment-investor==2.1.0; python_version >= "3.8" and python_version < "4.0"
setuptools-scm==6.4.2; python_version >= "3.8"
sgmllib3k==1.0.0; python_version >= "3.6"
six==1.16.0; python_full_version >= "3.7.1" and python_version >= "3.8" and python_full_version < "4.0.0" and (python_version >= "3.7" and python_full_version < "3.0.0" or python_version >= "3.7" and python_full_version < "3.9.7" and python_full_version >= "3.3.0" or python_full_version > "3.9.7") and (python_version >= "3.8" and python_full_version < "3.9.7" or python_full_version > "3.9.7" and python_version >= "3.8") and (python_version >= "3.7" and python_full_version < "3.0.0" or python_full_version >= "3.3.0" and python_version >= "3.7") and (python_version >= "2.7" and python_full_version < "3.0.0" or python_full_version >= "3.3.0") and (python_version >= "3.7" and python_full_version < "3.9.7" and python_full_version >= "3.7.0" or python_full_version > "3.9.7" and python_version >= "3.7" and python_full_version < "4.0.0") and (python_version >= "3.8" and python_full_version < "3.0.0" or python_version >= "3.8" and python_full_version >= "3.3.0")
smmap==5.0.0; python_version >= "3.7"
sniffio==1.3.0; python_version >= "3.8" and python_version < "4.0" and python_full_version >= "3.6.2"
snowballstemmer==2.2.0; python_version >= "3.6"
socketio-client-nexus==0.7.6
soupsieve==2.3.2.post1; python_version >= "3.6" and python_full_version >= "3.6.0"
sphinx==4.5.0; python_version >= "3.6"
sphinxcontrib-applehelp==1.0.2; python_version >= "3.6"
sphinxcontrib-devhelp==1.0.2; python_version >= "3.6"
sphinxcontrib-htmlhelp==2.0.0; python_version >= "3.6"
sphinxcontrib-jsmath==1.0.1; python_version >= "3.6"
sphinxcontrib-qthelp==1.0.3; python_version >= "3.6"
sphinxcontrib-serializinghtml==1.1.5; python_version >= "3.6"
squarify==0.4.3
sseclient==0.0.27
stack-data==0.5.1; python_version >= "3.8"
statsmodels==0.13.2; python_version >= "3.7"
stevedore==4.1.0; python_version >= "3.8"
stocksera==0.1.21; python_version >= "3.6"
streamlit==1.13.0; (python_version >= "3.7" and python_full_version < "3.9.7") or (python_full_version > "3.9.7")
tabulate==0.9.0; python_version >= "3.7" and python_full_version < "3.0.0" or python_full_version >= "3.6.0" and python_version >= "3.7"
temporal-cache==0.1.4
tenacity==8.1.0; python_version >= "3.7"
terminado==0.16.0; python_version >= "3.7"
thepassiveinvestor==1.0.11
threadpoolctl==3.1.0; python_version >= "3.8" and python_full_version < "3.0.0" or python_full_version >= "3.6.0" and python_version >= "3.8"
tinycss2==1.2.1; python_version >= "3.7"
tokenize-rt==4.2.1; python_full_version >= "3.6.1" and python_version >= "3.7"
tokenterminal==1.0.1
toml==0.10.2; python_version >= "3.7" and python_full_version < "3.9.7" and python_full_version >= "3.7.0" or python_full_version > "3.9.7" and python_version >= "3.7" and python_full_version < "4.0.0"
tomli==2.0.1; python_version < "3.11" and python_full_version >= "3.7.2" and python_version >= "3.8" and python_full_version <= "3.11.0a6"
tomlkit==0.11.5; python_version >= "3.6" and python_version < "4.0" and python_full_version >= "3.7.2"
toolz==0.12.0; python_version >= "3.8" and python_version < "4.0" and python_full_version >= "3.7.0" and (python_version >= "3.7" and python_full_version < "3.9.7" or python_full_version > "3.9.7" and python_version >= "3.7")
tornado==6.2; python_version >= "3.7" and python_full_version < "3.9.7" and python_full_version >= "3.7.0" or python_full_version > "3.9.7" and python_version >= "3.7" and python_full_version < "4.0.0"
tqdm==4.64.1; python_version >= "3.7" and python_full_version < "3.0.0" or python_full_version >= "3.4.0" and python_version >= "3.7"
tradingview-ta==3.3.0; python_version >= "3.6"
traitlets==5.5.0; python_version >= "3.8" and python_full_version >= "3.7.0" and python_full_version < "4.0.0"
types-python-dateutil==2.8.19.2
types-pytz==2021.3.8
types-pyyaml==6.0.12
types-requests==2.28.11.2
types-setuptools==57.4.18
types-six==1.16.21
types-urllib3==1.26.25.1
typing-extensions==4.4.0; python_full_version >= "3.7.2" and python_full_version < "4.0.0" and python_version < "3.9" and python_version >= "3.7" and (python_version >= "3.7" and python_full_version < "3.9.7" or python_full_version > "3.9.7" and python_version >= "3.7") and (python_version >= "3.7" and python_full_version < "3.9.7" or python_full_version > "3.9.7")
tzdata==2022.5; python_version >= "3.7" and python_full_version < "3.0.0" and platform_system == "Windows" or python_version >= "3.7" and python_full_version < "3.9.7" and platform_system == "Windows" and python_full_version >= "3.6.0" or python_full_version > "3.9.7" and python_version >= "3.6" and platform_system == "Windows"
tzlocal==4.2; python_version >= "3.7" and python_full_version < "3.9.7" or python_full_version > "3.9.7" and python_version >= "3.6"
ujson==5.5.0; python_version >= "3.7"
unidecode==1.3.6; python_version >= "3.7"
update-checker==0.18.0; python_version >= "3.7" and python_version < "4.0"
urllib3==1.26.12; python_full_version >= "3.7.1" and python_version < "4" and python_version >= "3.8" and python_full_version < "4.0.0" and (python_version >= "3.7" and python_full_version < "3.9.7" or python_full_version > "3.9.7")
user-agent==0.1.10
vadersentiment==3.3.2
validators==0.20.0; python_version >= "3.7" and python_full_version < "3.9.7" or python_full_version > "3.9.7" and python_version >= "3.4"
valinvest==0.0.2; python_version >= "3.6"
vcrpy==4.2.1; python_version >= "3.7"
virtualenv==20.16.5; python_version >= "3.7"
voila==0.4.0; python_version >= "3.7"
watchdog==2.1.9; python_version >= "3.6"
wcwidth==0.2.5; python_full_version >= "3.6.2" and python_version >= "3.8"
webencodings==0.5.1; python_version >= "3.7" and python_full_version < "3.0.0" or python_full_version >= "3.5.0" and python_version >= "3.7"
websocket-client==1.4.1; python_version >= "3.8" and python_version < "4.0"
websockets==10.3; python_version >= "3.7"
widgetsnbextension==4.0.3; python_version >= "3.7"
win32-setctime==1.1.0; python_version >= "3.5" and python_full_version >= "3.7.0" and sys_platform == "win32"
<<<<<<< HEAD
wrapt==1.14.1; python_full_version >= "3.7.1" and python_full_version < "4.0.0" and python_version >= "3.8"
xlsxwriter==3.0.3; python_version >= "3.7"
=======
wrapt==1.14.1; python_full_version >= "3.7.2" and python_full_version < "4.0.0" and (python_version >= "3.7" and python_full_version < "3.0.0" or python_full_version >= "3.5.0" and python_version >= "3.7") and python_version >= "3.8" and python_version < "3.11"
>>>>>>> ac5e1b08
yarl==1.8.1; python_version >= "3.7" and python_full_version >= "3.7.0"
yfinance==0.2.3
zipp==3.10.0; python_version >= "3.7" and python_full_version < "3.9.7" and python_version < "3.10" or python_full_version > "3.9.7" and python_version >= "3.7" and python_version < "3.10"
zope.interface==5.5.0; python_version >= "3.5" and python_full_version < "3.0.0" or python_full_version >= "3.5.0" and python_version >= "3.5"<|MERGE_RESOLUTION|>--- conflicted
+++ resolved
@@ -6,21 +6,12 @@
 altair==4.2.0; python_version >= "3.7" and python_full_version < "3.9.7" or python_full_version > "3.9.7" and python_version >= "3.7"
 anyio==3.6.2; python_full_version >= "3.6.2" and python_version >= "3.8" and python_version < "4.0"
 appdirs==1.4.4
-<<<<<<< HEAD
-appnope==0.1.3; sys_platform == "darwin" and python_version >= "3.8" and platform_system == "Darwin"
-arch==5.3.1; python_version >= "3.7"
-=======
 appnope==0.1.3; sys_platform == "darwin" and python_version >= "3.8" and platform_system == "Darwin" and python_full_version >= "3.7.0" and python_full_version < "4.0.0"
->>>>>>> ac5e1b08
 argon2-cffi-bindings==21.2.0; python_version >= "3.7"
 argon2-cffi==21.3.0; python_version >= "3.7"
 ascii-magic==1.6; python_version >= "3.5"
 astor==0.8.1; python_full_version >= "3.7.1" and python_full_version < "4.0.0" and python_version >= "3.8"
-<<<<<<< HEAD
-astropy==5.1.1; python_version >= "3.8"
-=======
 astroid==2.12.12; python_full_version >= "3.7.2"
->>>>>>> ac5e1b08
 asttokens==2.0.8; python_version >= "3.8"
 async-timeout==4.0.2; python_version >= "3.6" and python_full_version >= "3.7.0"
 atomicwrites==1.4.1; sys_platform == "win32" and python_version >= "3.7" and python_full_version >= "3.7.0" and python_full_version < "4.0.0"
@@ -66,13 +57,8 @@
 dill==0.3.6; python_version >= "3.7" and python_full_version >= "3.7.2"
 distlib==0.3.6; python_version >= "3.7"
 dnspython==2.2.1; python_version >= "3.6" and python_version < "4.0"
-<<<<<<< HEAD
-ecos==2.0.10; python_version >= "3.7"
-entrypoints==0.4; python_version >= "3.7" and python_full_version < "3.9.7" or python_full_version > "3.9.7" and python_version >= "3.7"
-=======
 docutils==0.17.1; python_version >= "3.6" and python_full_version < "3.0.0" or python_full_version >= "3.5.0" and python_version >= "3.6"
 entrypoints==0.4; python_full_version >= "3.7.0" and python_full_version < "4.0.0" and python_version >= "3.7" and (python_version >= "3.7" and python_full_version < "3.9.7" or python_full_version > "3.9.7" and python_version >= "3.7")
->>>>>>> ac5e1b08
 et-xmlfile==1.1.0; python_version >= "3.6"
 exchange-calendars==4.2.3; python_version >= "3.8" and python_version < "4.0" and python_full_version >= "3.7.0"
 executing==1.1.1; python_version >= "3.8"
@@ -156,16 +142,10 @@
 nbclassic==0.4.5; python_version >= "3.7"
 nbclient==0.5.13; python_full_version >= "3.7.0" and python_version >= "3.7" and python_full_version < "4.0.0"
 nbconvert==6.5.4; python_version >= "3.7"
-<<<<<<< HEAD
-nbformat==5.7.0; python_full_version >= "3.7.0" and python_version >= "3.7"
-nest-asyncio==1.5.6; python_full_version >= "3.7.0" and python_version >= "3.7"
-networkx==2.8.7; python_version >= "3.8"
-=======
 nbformat==5.7.0; python_full_version >= "3.7.0" and python_full_version < "4.0.0" and python_version >= "3.7"
 nbmake==1.3.0; python_full_version >= "3.7.0" and python_full_version < "4.0.0"
 nest-asyncio==1.5.6; python_full_version >= "3.7.0" and python_full_version < "4.0.0" and python_version >= "3.7"
 nodeenv==1.7.0; python_version >= "3.7" and python_full_version < "3.0.0" or python_full_version >= "3.7.0" and python_version >= "3.7"
->>>>>>> ac5e1b08
 notebook-shim==0.2.0; python_version >= "3.7"
 notebook==6.5.1; python_version >= "3.7"
 numpy==1.23.4; python_version >= "3.8"
@@ -242,14 +222,8 @@
 pyupgrade==2.38.4; python_version >= "3.7"
 pywin32==304; sys_platform == "win32" and platform_python_implementation != "PyPy" and python_version >= "3.7"
 pywinpty==2.0.8; os_name == "nt" and python_version >= "3.7"
-<<<<<<< HEAD
-pyyaml==6.0; python_version >= "3.8"
-pyzmq==24.0.1; python_version >= "3.7"
-qdldl==0.1.5.post2; python_version >= "3.7"
-=======
 pyyaml==6.0; python_version >= "3.7"
 pyzmq==24.0.1; python_full_version >= "3.7.0" and python_full_version < "4.0.0" and python_version >= "3.7"
->>>>>>> ac5e1b08
 quandl==3.7.0; python_version >= "3.6"
 rapidfuzz==1.9.1; python_version >= "2.7"
 regex==2022.3.2; python_version >= "3.6"
@@ -338,12 +312,7 @@
 websockets==10.3; python_version >= "3.7"
 widgetsnbextension==4.0.3; python_version >= "3.7"
 win32-setctime==1.1.0; python_version >= "3.5" and python_full_version >= "3.7.0" and sys_platform == "win32"
-<<<<<<< HEAD
-wrapt==1.14.1; python_full_version >= "3.7.1" and python_full_version < "4.0.0" and python_version >= "3.8"
-xlsxwriter==3.0.3; python_version >= "3.7"
-=======
 wrapt==1.14.1; python_full_version >= "3.7.2" and python_full_version < "4.0.0" and (python_version >= "3.7" and python_full_version < "3.0.0" or python_full_version >= "3.5.0" and python_version >= "3.7") and python_version >= "3.8" and python_version < "3.11"
->>>>>>> ac5e1b08
 yarl==1.8.1; python_version >= "3.7" and python_full_version >= "3.7.0"
 yfinance==0.2.3
 zipp==3.10.0; python_version >= "3.7" and python_full_version < "3.9.7" and python_version < "3.10" or python_full_version > "3.9.7" and python_version >= "3.7" and python_version < "3.10"
