""" Options Controller Module """
__docformat__ = "numpy"

import argparse
import logging
from datetime import datetime, timedelta
from typing import List

import pandas as pd

from openbb_terminal import feature_flags as obbff
from openbb_terminal.config_terminal import API_TRADIER_TOKEN
from openbb_terminal.custom_prompt_toolkit import NestedCompleter
from openbb_terminal.decorators import log_start_end
from openbb_terminal.helper_funcs import (
    EXPORT_BOTH_RAW_DATA_AND_FIGURES,
    EXPORT_ONLY_FIGURES_ALLOWED,
    EXPORT_ONLY_RAW_DATA_ALLOWED,
    parse_and_split_input,
    valid_date,
    list_from_str,
)
from openbb_terminal.menu import session
from openbb_terminal.parent_classes import BaseController
from openbb_terminal.rich_config import MenuText, console, get_ordered_list_sources
from openbb_terminal.stocks.options import (
    alphaquery_view,
    barchart_view,
    calculator_view,
    chartexchange_view,
    fdscanner_view,
    intrinio_model,
    nasdaq_model,
    op_helpers,
    tradier_model,
    tradier_view,
    yfinance_model,
    yfinance_view,
)
from openbb_terminal.stocks.options.hedge import hedge_controller
from openbb_terminal.stocks.options.pricing import pricing_controller
from openbb_terminal.stocks.options.screen import (
    screener_controller,
    syncretism_model,
    syncretism_view,
)
from openbb_terminal.stocks.options.options_view import (
    plot_vol,
    plot_oi,
    plot_voi,
    display_expiry_dates,
    display_chains,
)

# pylint: disable=R1710,C0302,R0916,R0902

# TODO: HELP WANTED! This controller requires some MVC style refactoring
#       - At the moment there's too much logic in the controller to implement an
#         API wrapper. Please refactor functions like 'call_exp'

# TODO: Additional refactoring -- load should bring in a df from the sdk_helpers functions and we can get expirations
# from there.  Additionally each view function should be made a function that takes the df and plots it instead of
# getting the new chain

logger = logging.getLogger(__name__)


class OptionsController(BaseController):
    """Options Controller class"""

    CHOICES_COMMANDS = [
        "calc",
        "info",
        "pcr",
        "load",
        "exp",
        "vol",
        "voi",
        "oi",
        "hist",
        "chains",
        "grhist",
        "unu",
        "plot",
        "parity",
        "binom",
        "vsurf",
        "greeks",
        # TODO: add "eodchain" when this controller is refactored,
    ]
    CHOICES_MENUS = [
        "pricing",
        "screen",
        "hedge",
    ]

    preset_choices = syncretism_model.get_preset_choices()

    grhist_greeks_choices = [
        "iv",
        "gamma",
        "theta",
        "vega",
        "delta",
        "rho",
        "premium",
    ]

    unu_sortby_choices = [
        "Strike",
        "Vol/OI",
        "Vol",
        "OI",
        "Bid",
        "Ask",
        "Exp",
        "Ticker",
    ]
    pcr_length_choices = ["10", "20", "30", "60", "90", "120", "150", "180"]

    plot_vars_choices = ["ltd", "s", "lp", "b", "a", "c", "pc", "v", "oi", "iv"]
    plot_custom_choices = ["smile"]
    PATH = "/stocks/options/"
    CHOICES_GENERATION = True

    def __init__(self, ticker: str, queue: List[str] = None):
        """Constructor"""
        super().__init__(queue)

        self.ticker = ticker
        self.prices = pd.DataFrame(columns=["Price", "Chance"])
        self.selected_date = ""
        self.chain: pd.DataFrame = pd.DataFrame()
        self.full_chain: pd.DataFrame = pd.DataFrame()
        self.current_price = 0.0
        # Keeps track of initial source of load so we can use correct commands later
        self.source = ""

        if ticker:
            if API_TRADIER_TOKEN == "REPLACE_ME":  # nosec
                console.print("Loaded expiry dates from Yahoo Finance")
                self.expiry_dates = yfinance_model.option_expirations(self.ticker)
            else:
                console.print("Loaded expiry dates from Tradier")
                self.expiry_dates = tradier_model.option_expirations(self.ticker)
                self.source = "Tradier"

            self.set_option_chain()
            self.set_current_price()
        else:
            self.expiry_dates = []

        self.default_chain = get_ordered_list_sources(f"{self.PATH}chains")[0]

        if session and obbff.USE_PROMPT_TOOLKIT:
            choices: dict = self.choices_default

            # This menu contains dynamic choices that may change during runtime
            self.choices = choices
            self.completer = NestedCompleter.from_nested_dict(choices)

    def parse_input(self, an_input: str) -> List:
        """Parse controller input

        Overrides the parent class function to handle github org/repo path convention.
        See `BaseController.parse_input()` for details.
        """
        # Filtering out sorting parameters with forward slashes like P/E
        sort_filter = r"((\ -s |\ --sortby ).*?(Vol\/OI)*)"

        custom_filters = [sort_filter]

        commands = parse_and_split_input(
            an_input=an_input, custom_filters=custom_filters
        )
        return commands

    def set_option_chain(self):
        df = pd.DataFrame()

        if self.source == "Tradier":
            df = tradier_model.get_full_option_chain(self.ticker)

        elif self.source == "Nasdaq":
            df = nasdaq_model.get_full_option_chain(self.ticker)

        else:
            self.source = "YahooFinance"
            df = yfinance_model.get_full_option_chain(self.ticker)

        if (isinstance(df, pd.DataFrame) and df.empty) or (
            not isinstance(df, pd.DataFrame) and not df
        ):
            console.print("[red]Error loading option chain.[/red]")
            return

        self.full_chain = op_helpers.process_option_chain(data=df, source=self.source)
        self.chain = self.full_chain.copy(deep=True)

        console.print("Loaded option chain from", self.source)

    def set_current_price(self):
        if not self.chain.empty:
            if self.source == "Tradier":
                last_price = tradier_model.get_last_price(self.ticker)
                self.current_price = last_price if last_price else 0.0
            elif self.source == "Nasdaq":
                self.current_price = nasdaq_model.get_last_price(self.ticker)
            else:
                self.current_price = yfinance_model.get_last_price(self.ticker)

    def set_expiry_dates(self):
        if self.source == "Tradier":
            self.expiry_dates = tradier_model.option_expirations(self.ticker)
        elif self.source == "Nasdaq":
            self.expiry_dates = nasdaq_model.option_expirations(self.ticker)
        else:
            self.expiry_dates = yfinance_model.option_expirations(self.ticker)

    def update_runtime_choices(self):
        """Update runtime choices"""
        if session and obbff.USE_PROMPT_TOOLKIT:
            if not self.chain.empty:
                strike = set(self.chain["strike"])

                self.choices["hist"]["--strike"] = {str(c): {} for c in strike}
                self.choices["grhist"]["-s"] = "--strike"
                self.choices["grhist"]["--strike"] = {str(c): {} for c in strike}
                self.choices["grhist"]["-s"] = "--strike"
                self.choices["binom"]["--strike"] = {str(c): {} for c in strike}
                self.choices["binom"]["-s"] = "--strike"

                self.choices["chains"]["--display"] = {
                    str(c): {} for c in self.chain.columns
                }
                self.choices["chains"]["-d"] = "--display"

            if self.expiry_dates:
                self.choices["vol"]["--expiration"] = {
                    str(c): {} for c in self.expiry_dates
                }
                self.choices["vol"]["-e"] = "--expiration"
                self.choices["voi"]["--expiration"] = {
                    str(c): {} for c in self.expiry_dates
                }
                self.choices["voi"]["-e"] = "--expiration"
                self.choices["oi"]["--expiration"] = {
                    str(c): {} for c in self.expiry_dates
                }
                self.choices["oi"]["-e"] = "--expiration"
                self.choices["chains"]["--expiration"] = {
                    str(c): {} for c in self.expiry_dates
                }
                self.choices["chains"]["-e"] = "--expiration"

            self.completer = NestedCompleter.from_nested_dict(self.choices)

    def print_help(self):
        """Print help."""
        mt = MenuText("stocks/options/")
        mt.add_cmd("unu")
        mt.add_cmd("calc")
        mt.add_raw("\n")
        mt.add_menu("screen")
        mt.add_raw("\n")
        mt.add_cmd("load")
        mt.add_cmd("exp", self.ticker)
        mt.add_raw("\n")
        mt.add_param("_ticker", self.ticker or "")
        mt.add_param("_expiry", self.selected_date or "")
        mt.add_raw("\n")
        mt.add_cmd("pcr", self.ticker and self.selected_date)
        mt.add_cmd("info", self.ticker and self.selected_date)
        mt.add_cmd("chains", self.ticker and self.selected_date)
        mt.add_cmd("oi", self.ticker and self.selected_date)
        mt.add_cmd("vol", self.ticker and self.selected_date)
        mt.add_cmd("voi", self.ticker and self.selected_date)
        mt.add_cmd("hist", self.ticker and self.selected_date)
        mt.add_cmd("vsurf", self.ticker and self.selected_date)
        mt.add_cmd("grhist", self.ticker and self.selected_date)
        mt.add_cmd("plot", self.ticker and self.selected_date)
        mt.add_cmd("parity", self.ticker and self.selected_date)
        mt.add_cmd("binom", self.ticker and self.selected_date)
        mt.add_cmd("greeks", self.ticker and self.selected_date)
        # TODO: add after refactored mt.add_cmd("eodchain", self.ticker)
        mt.add_raw("\n")
        mt.add_menu("pricing", self.ticker and self.selected_date)
        mt.add_menu("hedge", self.ticker and self.selected_date)
        console.print(text=mt.menu_text, menu="Stocks - Options")

    def custom_reset(self):
        """Class specific component of reset command"""
        if self.ticker:
            if self.selected_date:
                return [
                    "stocks",
                    f"load {self.ticker}",
                    "options",
                    f"exp -d {self.selected_date}",
                ]
            return ["stocks", f"load {self.ticker}", "options"]
        return []

    @log_start_end(log=logger)
    def call_calc(self, other_args: List[str]):
        """Process calc command"""
        parser = argparse.ArgumentParser(
            add_help=False,
            formatter_class=argparse.ArgumentDefaultsHelpFormatter,
            prog="calc",
            description="Calculate profit or loss for given option settings.",
        )
        parser.add_argument(
            "--put",
            action="store_true",
            default=False,
            dest="put",
            help="Flag to calculate put option",
        )
        parser.add_argument(
            "--sell",
            action="store_true",
            default=False,
            dest="sell",
            help="Flag to get profit chart of selling contract",
        )
        parser.add_argument(
            "-s",
            "--strike",
            type=float,
            dest="strike",
            help="Option strike price",
            default=10,
        )
        parser.add_argument(
            "-p",
            "--premium",
            type=float,
            dest="premium",
            help="Premium price",
            default=1,
        )
        parser.add_argument(
            "-m",
            "--min",
            type=float,
            dest="min",
            help="Min price to look at",
            default=-1,
            required="-M" in other_args,
        )
        parser.add_argument(
            "-M",
            "--max",
            type=float,
            dest="max",
            help="Max price to look at",
            default=-1,
            required="-m" in other_args,
        )
        ns_parser = self.parse_known_args_and_warn(parser, other_args)
        if ns_parser:
            if ns_parser.min > 0 and ns_parser.max > 0:
                pars = {"x_min": ns_parser.min, "x_max": ns_parser.max}
            else:
                pars = {}

            calculator_view.view_calculator(
                strike=ns_parser.strike,
                premium=ns_parser.premium,
                put=ns_parser.put,
                sell=ns_parser.sell,
                **pars,
            )

    @log_start_end(log=logger)
    def call_unu(self, other_args: List[str]):
        """Process unu command"""
        parser = argparse.ArgumentParser(
            prog="unu",
            add_help=False,
            formatter_class=argparse.ArgumentDefaultsHelpFormatter,
            description="This command gets unusual options from fdscanner.com",
        )
        parser.add_argument(
            "-l",
            "--limit",
            dest="limit",
            type=int,
            default=20,
            help="Limit of options to show. Each scraped page gives 20 results.",
        )
        parser.add_argument(
            "-s",
            "--sortby",
            dest="sortby",
            nargs="+",
            default="Vol/OI",
            choices=self.unu_sortby_choices,
            help="Column to sort by.  Vol/OI is the default and typical variable to be considered unusual.",
        )
        parser.add_argument(
            "-r",
            "--reverse",
            action="store_true",
            dest="reverse",
            default=False,
            help=(
                "Data is sorted in descending order by default. "
                "Reverse flag will sort it in an ascending way. "
                "Only works when raw data is displayed."
            ),
        )
        parser.add_argument(
            "-p",
            "--puts_only",
            dest="puts_only",
            help="Flag to show puts only",
            default=False,
            action="store_true",
        )
        parser.add_argument(
            "-c",
            "--calls_only",
            dest="calls_only",
            help="Flag to show calls only",
            default=False,
            action="store_true",
        )
        if other_args and "-" not in other_args[0][0]:
            other_args.insert(0, "-l")
        ns_parser = self.parse_known_args_and_warn(
            parser, other_args, EXPORT_ONLY_RAW_DATA_ALLOWED
        )
        if ns_parser:
            if ns_parser.calls_only and ns_parser.puts_only:
                console.print(
                    "Cannot return puts only and calls only. Either use one or neither."
                )
            else:
                fdscanner_view.display_options(
                    limit=ns_parser.limit,
                    sortby=ns_parser.sortby,
                    export=ns_parser.export,
                    sheet_name=" ".join(ns_parser.sheet_name)
                    if ns_parser.sheet_name
                    else None,
                    ascend=ns_parser.reverse,
                    calls_only=ns_parser.calls_only,
                    puts_only=ns_parser.puts_only,
                )

    @log_start_end(log=logger)
    def call_pcr(self, other_args: List[str]):
        parser = argparse.ArgumentParser(
            add_help=False,
            formatter_class=argparse.ArgumentDefaultsHelpFormatter,
            prog="pcr",
            description="Display put to call ratio for ticker [AlphaQuery.com]",
        )
        parser.add_argument(
            "-l",
            "--length",
            help="Window length to get",
            dest="length",
            choices=self.pcr_length_choices,
            default=30,
        )
        parser.add_argument(
            "-s",
            "--start",
            help="Start date for plot",
            type=valid_date,
            default=datetime.now() - timedelta(days=366),
            dest="start",
        )
        if other_args and "-" not in other_args[0][0]:
            other_args.insert(0, "-l")
        ns_parser = self.parse_known_args_and_warn(
            parser, other_args, export_allowed=EXPORT_BOTH_RAW_DATA_AND_FIGURES
        )
        if ns_parser:
            if self.ticker:
                alphaquery_view.display_put_call_ratio(
                    symbol=self.ticker,
                    window=ns_parser.length,
                    start_date=ns_parser.start.strftime("%Y-%m-%d"),
                    export=ns_parser.export,
                    sheet_name=" ".join(ns_parser.sheet_name)
                    if ns_parser.sheet_name
                    else None,
                )
            else:
                console.print("No ticker loaded. First use `load <ticker>`")

    @log_start_end(log=logger)
    def call_info(self, other_args: List[str]):
        """Process info command"""
        parser = argparse.ArgumentParser(
            add_help=False,
            formatter_class=argparse.ArgumentDefaultsHelpFormatter,
            prog="info",
            description="Display option data [Source: Barchart.com]",
        )
        ns_parser = self.parse_known_args_and_warn(
            parser, other_args, EXPORT_ONLY_RAW_DATA_ALLOWED
        )
        if ns_parser:
            if self.ticker:
                barchart_view.print_options_data(
                    symbol=self.ticker,
                    export=ns_parser.export,
                    sheet_name=" ".join(ns_parser.sheet_name)
                    if ns_parser.sheet_name
                    else None,
                )
            else:
                console.print("No ticker loaded.\n")

    @log_start_end(log=logger)
    def call_grhist(self, other_args: List[str]):
        """Process grhist command"""
        parser = argparse.ArgumentParser(
            add_help=False,
            formatter_class=argparse.ArgumentDefaultsHelpFormatter,
            prog="grhist",
            description="Plot historical option greeks.",
        )
        parser.add_argument(
            "-s",
            "--strike",
            dest="strike",
            type=float,
            required="--chain" in other_args or "-h" not in other_args,
            help="Strike price to look at",
        )
        parser.add_argument(
            "-p",
            "--put",
            dest="put",
            action="store_true",
            default=False,
            help="Flag for showing put option",
        )
        parser.add_argument(
            "-g",
            "--greek",
            dest="greek",
            type=str,
            choices=self.grhist_greeks_choices,
            default="delta",
            help="Greek column to select",
        )
        parser.add_argument(
            "-c",
            "--chain",
            dest="chain_id",
            default="",
            type=str,
            help="OCC option symbol",
        )
        parser.add_argument(
            "-r",
            "--raw",
            dest="raw",
            action="store_true",
            default=False,
            help="Display raw data",
        )
        parser.add_argument(
            "-l",
            "--limit",
            dest="limit",
            default=20,
            type=int,
            help="Limit of raw data rows to display",
        )
        if other_args and "-" not in other_args[0][0]:
            other_args.insert(0, "-s")
        ns_parser = self.parse_known_args_and_warn(
            parser, other_args, EXPORT_BOTH_RAW_DATA_AND_FIGURES
        )
        if ns_parser:
            if self.ticker:
                if self.selected_date:
                    if not self.chain.empty and (
                        (
                            ns_parser.put
                            and ns_parser.strike
                            in [float(strike) for strike in self.chain["strike"]]
                        )
                        or (
                            not ns_parser.put
                            and ns_parser.strike
                            in [float(strike) for strike in self.chain["strike"]]
                        )
                    ):
                        syncretism_view.view_historical_greeks(
                            symbol=self.ticker,
                            expiry=self.selected_date,
                            strike=ns_parser.strike,
                            greek=ns_parser.greek,
                            chain_id=ns_parser.chain_id,
                            put=ns_parser.put,
                            raw=ns_parser.raw,
                            limit=ns_parser.limit,
                            export=ns_parser.export,
                            sheet_name=" ".join(ns_parser.sheet_name)
                            if ns_parser.sheet_name
                            else None,
                        )
                    else:
                        console.print("No correct strike input")
                else:
                    console.print("No expiry loaded. First use `exp <expiry date>`")
            else:
                console.print("No ticker loaded. First use `load <ticker>`")

    @log_start_end(log=logger)
    def call_load(self, other_args: List[str]):
        """Process load command"""
        parser = argparse.ArgumentParser(
            add_help=False,
            formatter_class=argparse.ArgumentDefaultsHelpFormatter,
            prog="load",
            description="Load a ticker into option menu",
        )
        parser.add_argument(
            "-t",
            "--ticker",
            action="store",
            dest="ticker",
            required="-h" not in other_args,
            help="Stock ticker",
        )
        if other_args and "-" not in other_args[0][0]:
            other_args.insert(0, "-t")
        ns_parser = self.parse_known_args_and_warn(
            parser,
            other_args,
        )
        if ns_parser:
            self.ticker = ns_parser.ticker.upper()
            self.source = ns_parser.source

            self.set_option_chain()
            self.set_current_price()
            self.set_expiry_dates()
            self.selected_date = ""

            if not self.expiry_dates and not self.chain.empty:
                console.print(
                    f"""[red]No expiration dates found for ticker "{self.ticker}" and source "{ns_parser.source}"."""
                )
                console.print("Please try loading from a different source.")
                console.print("Loading from YahooFinance now.")
                self.expiry_dates = yfinance_model.option_expirations(self.ticker)
<<<<<<< HEAD
            elif ns_parser.source == "Nasdaq":
                self.expiry_dates = nasdaq_model.get_expirations(self.ticker)
            elif ns_parser.source == "Intrinio":
                self.expiry_dates = intrinio_model.get_expiration_dates(self.ticker)
            else:
                self.expiry_dates = tradier_model.option_expirations(self.ticker)
=======
>>>>>>> b3a1f670

            self.update_runtime_choices()

    @log_start_end(log=logger)
    def call_exp(self, other_args: List[str]):
        """Process exp command"""
        parser = argparse.ArgumentParser(
            add_help=False,
            formatter_class=argparse.ArgumentDefaultsHelpFormatter,
            prog="exp",
            description="See and set expiration date",
        )
        parser.add_argument(
            "-i",
            "--index",
            dest="index",
            action="store",
            type=int,
            default=-1,
            choices=range(len(self.expiry_dates)),
            help="Select index for expiry date.",
        )
        parser.add_argument(
            "-d",
            "--date",
            dest="date",
            type=str,
            choices=self.expiry_dates + [""],
            help="Select date (YYYY-MM-DD)",
            default="",
        )

        if other_args and "-" not in other_args[0][0]:
            first_int = int(other_args[0].split("-")[0])
            if first_int > 2000:
                other_args.insert(0, "-d")
            else:
                other_args.insert(0, "-i")

        ns_parser = self.parse_known_args_and_warn(parser, other_args)
        if ns_parser:
            if self.ticker:
                # Print possible expiry dates
                if ns_parser.index == -1 and not ns_parser.date:
                    display_expiry_dates(self.expiry_dates)
                # Set expiry date with date argument
                elif ns_parser.date:
                    if ns_parser.date in self.expiry_dates:
                        console.print(f"Expiration set to {ns_parser.date}")
                        self.selected_date = ns_parser.date
                    else:
                        console.print("Expiration not an option")
                # Set expiry date with index argument
                else:
                    expiry_date = self.expiry_dates[ns_parser.index]
                    console.print(f"Expiration set to {expiry_date}")
                    self.selected_date = expiry_date

                if self.selected_date:
<<<<<<< HEAD
                    if self.source == "Tradier":
                        df = tradier_model.get_option_chains(
                            self.ticker, self.selected_date
                        )
                        self.chain = op_helpers.Chain(df)
                    elif self.source == "Nasdaq":
                        df = nasdaq_model.get_chain_given_expiration(
                            self.ticker, self.selected_date
                        )
                        self.chain = op_helpers.Chain(df, self.source)
                    elif self.source == "Intrinio":
                        df = intrinio_model.get_option_chain(
                            self.ticker, self.selected_date
                        )
                        self.chain = op_helpers.Chain(df)
                    else:
                        self.chain = yfinance_model.get_option_chain(
                            self.ticker, self.selected_date
                        )
=======
                    self.source = ns_parser.source
                    self.chain = self.full_chain[
                        self.full_chain["expiration"] == self.selected_date
                    ]
>>>>>>> b3a1f670
                    self.update_runtime_choices()

            else:
                console.print("Please load a ticker using `load <ticker>`.")

    @log_start_end(log=logger)
    def call_hist(self, other_args: List[str]):
        """Process hist command"""
        parser = argparse.ArgumentParser(
            add_help=False,
            formatter_class=argparse.ArgumentDefaultsHelpFormatter,
            prog="hist",
            description="Gets historical quotes for given option chain",
        )
        parser.add_argument(
            "-s",
            "--strike",
            dest="strike",
            type=float,
            required="--chain" not in other_args
            and "-c" not in other_args
            and "-h" not in other_args,
            help="Strike price to look at",
        )
        parser.add_argument(
            "-p",
            "--put",
            dest="put",
            action="store_true",
            default=False,
            help="Flag for showing put option",
        )
        parser.add_argument(
            "-c", "--chain", dest="chain_id", type=str, help="OCC option symbol"
        )
        if other_args and "-" not in other_args[0][0]:
            other_args.insert(0, "-s")
        ns_parser = self.parse_known_args_and_warn(
            parser,
            other_args,
            EXPORT_BOTH_RAW_DATA_AND_FIGURES,
            raw=True,
            limit=10,
        )
        if ns_parser:
            if not self.ticker:
                console.print("No ticker loaded. First use `load <ticker>`")
                return
            if not self.selected_date:
                console.print("No expiry loaded. First use `exp <expiry date>`")
                return
            if not self.chain.empty and (
                (
                    ns_parser.put
                    and ns_parser.strike
                    not in [float(strike) for strike in self.chain["strike"]]
                )
                or (
                    not ns_parser.put
                    and ns_parser.strike
                    not in [float(strike) for strike in self.chain["strike"]]
                )
            ):
                console.print("No correct strike input")
                return
            if ns_parser.source == "ChartExchange":
                chartexchange_view.display_raw(
                    self.ticker,
                    self.selected_date,
                    not ns_parser.put,
                    ns_parser.strike,
                    ns_parser.limit,
                    ns_parser.export,
                    sheet_name=" ".join(ns_parser.sheet_name)
                    if ns_parser.sheet_name
                    else None,
                )

            elif (
                ns_parser.source == "Tradier" and API_TRADIER_TOKEN != "REPLACE_ME"
            ):  # nosec
                tradier_view.display_historical(
                    symbol=self.ticker,
                    expiry=self.selected_date,
                    strike=ns_parser.strike,
                    put=ns_parser.put,
                    raw=ns_parser.raw,
                    chain_id=ns_parser.chain_id,
                    export=ns_parser.export,
                    sheet_name=" ".join(ns_parser.sheet_name)
                    if ns_parser.sheet_name
                    else None,
                )
            else:
                console.print("TRADIER TOKEN not supplied.")

    @log_start_end(log=logger)
    def call_chains(self, other_args: List[str]):
        """Process chains command"""
        parser = argparse.ArgumentParser(
            prog="chains",
            add_help=False,
            formatter_class=argparse.ArgumentDefaultsHelpFormatter,
            description="Display option chains",
        )
        parser.add_argument(
            "-c",
            "--calls",
            action="store_true",
            default=False,
            dest="calls",
            help="Flag to show calls only",
        )
        parser.add_argument(
            "-p",
            "--puts",
            action="store_true",
            default=False,
            dest="puts",
            help="Flag to show puts only",
        )
        parser.add_argument(
            "-m",
            "--min",
            dest="min_sp",
            type=float,
            default=-1,
            help="minimum strike price to consider.",
        )
        parser.add_argument(
            "-M",
            "--max",
            dest="max_sp",
            type=float,
            default=-1,
            help="maximum strike price to consider.",
        )
        parser.add_argument(
            "-d",
            "--display",
            dest="to_display",
            default=",".join(list(self.chain)) if not self.chain.empty else [],
            type=str,
            help="Columns to display",
        )
        parser.add_argument(
            "-e",
            "--expiration",
            dest="exp",
            type=str,
            choices=self.expiry_dates + [""],
            help="Select expiration date (YYYY-MM-DD)",
            default="",
        )
        ns_parser = self.parse_known_args_and_warn(
            parser, other_args, EXPORT_ONLY_RAW_DATA_ALLOWED
        )
        if ns_parser:
            if self.ticker:
                if ns_parser.exp:
                    if ns_parser.exp in self.expiry_dates:
                        self.selected_date = ns_parser.exp
                        self.chain = self.full_chain[
                            self.full_chain["expiration"] == self.selected_date
                        ]
                        self.update_runtime_choices()
                        console.print(f"Expiration set to {ns_parser.exp}")
                    else:
                        self.selected_date = self.expiry_dates[0]
                        console.print(
                            f"Expiration not an option. Expiration set to {self.selected_date}"
                        )
                if self.selected_date:
                    display_chains(
                        chain=self.chain,
                        expire=self.selected_date,
                        calls_only=ns_parser.calls,
                        puts_only=ns_parser.puts,
                        min_sp=ns_parser.min_sp,
                        max_sp=ns_parser.max_sp,
                        current_price=self.current_price,
                        export=ns_parser.export,
                        sheet_name=" ".join(ns_parser.sheet_name)
                        if ns_parser.sheet_name
                        else None,
                        to_display=list_from_str(ns_parser.to_display),
                    )
                else:
                    console.print(
                        "No expiry loaded. First use `exp {expiry date}` or specify an expiration with the `-e` flag"
                    )
            else:
                console.print("No ticker loaded. First use `load <ticker>`")

    @log_start_end(log=logger)
    def call_vol(self, other_args: List[str]):
        """Process vol command"""
        parser = argparse.ArgumentParser(
            add_help=False,
            formatter_class=argparse.ArgumentDefaultsHelpFormatter,
            prog="vol",
            description="Plot volume. Volume refers to the number of contracts traded today.",
        )
        parser.add_argument(
            "-m",
            "--min",
            default=-1,
            type=float,
            help="Min strike to plot",
            dest="min",
        )
        parser.add_argument(
            "-M",
            "--max",
            default=-1,
            type=float,
            help="Max strike to plot",
            dest="max",
        )
        parser.add_argument(
            "-c",
            "--calls",
            action="store_true",
            default=False,
            dest="calls",
            help="Flag to plot call options only",
        )
        parser.add_argument(
            "-p",
            "--puts",
            action="store_true",
            default=False,
            dest="puts",
            help="Flag to plot put options only",
        )
        parser.add_argument(
            "-e",
            "--expiration",
            dest="exp",
            type=str,
            choices=self.expiry_dates + [""],
            help="Select expiration date (YYYY-MM-DD)",
            default="",
        )
        ns_parser = self.parse_known_args_and_warn(
            parser,
            other_args,
            export_allowed=EXPORT_BOTH_RAW_DATA_AND_FIGURES,
            raw=True,
        )
        if ns_parser:
            if self.ticker:
                if ns_parser.exp:
                    if ns_parser.exp in self.expiry_dates:
                        self.selected_date = ns_parser.exp
                        self.chain = self.full_chain[
                            self.full_chain["expiration"] == self.selected_date
                        ]
                        self.update_runtime_choices()
                        console.print(f"Expiration set to {ns_parser.exp}")
                    else:
                        self.selected_date = self.expiry_dates[0]
                        console.print(
                            f"Expiration not an option. Expiration set to {self.selected_date}"
                        )
                if self.selected_date:
                    plot_vol(
                        chain=self.chain,
                        current_price=self.current_price,
                        symbol=self.ticker,
                        expiry=self.selected_date,
                        min_sp=ns_parser.min,
                        max_sp=ns_parser.max,
                        calls_only=ns_parser.calls,
                        puts_only=ns_parser.puts,
                        export=ns_parser.export,
                        sheet_name=" ".join(ns_parser.sheet_name)
                        if ns_parser.sheet_name
                        else None,
                        raw=ns_parser.raw,
                    )
                else:
                    console.print(
                        "No expiry loaded. First use `exp {expiry date}` or specify an expiration with the `-e` flag"
                    )
            else:
                console.print("No ticker loaded. First use `load <ticker>`")

    @log_start_end(log=logger)
    def call_voi(self, other_args: List[str]):
        """Process voi command"""
        parser = argparse.ArgumentParser(
            add_help=False,
            formatter_class=argparse.ArgumentDefaultsHelpFormatter,
            prog="voi",
            description="""Plots Volume + Open Interest of calls vs puts.""",
        )
        parser.add_argument(
            "-v",
            "--minv",
            dest="min_vol",
            type=float,
            default=-1,
            help="minimum volume (considering open interest) threshold of the plot.",
        )
        parser.add_argument(
            "-m",
            "--min",
            dest="min_sp",
            type=float,
            default=-1,
            help="minimum strike price to consider in the plot.",
        )
        parser.add_argument(
            "-M",
            "--max",
            dest="max_sp",
            type=float,
            default=-1,
            help="maximum strike price to consider in the plot.",
        )
        parser.add_argument(
            "-e",
            "--expiration",
            dest="exp",
            type=str,
            choices=self.expiry_dates + [""],
            help="Select expiration date (YYYY-MM-DD)",
            default="",
        )
        ns_parser = self.parse_known_args_and_warn(
            parser, other_args, EXPORT_BOTH_RAW_DATA_AND_FIGURES, raw=True
        )
        if ns_parser:
            if self.ticker:
                if ns_parser.exp:
                    if ns_parser.exp in self.expiry_dates:
                        self.selected_date = ns_parser.exp
                        self.chain = self.full_chain[
                            self.full_chain["expiration"] == self.selected_date
                        ]
                        self.update_runtime_choices()
                        console.print(f"Expiration set to {ns_parser.exp}")
                    else:
                        self.selected_date = self.expiry_dates[0]
                        console.print(
                            f"Expiration not an option. Expiration set to {self.selected_date}"
                        )
                if self.selected_date:
                    plot_voi(
                        chain=self.chain,
                        current_price=self.current_price,
                        symbol=self.ticker,
                        expiry=self.selected_date,
                        min_sp=ns_parser.min_sp,
                        max_sp=ns_parser.max_sp,
                        raw=ns_parser.raw,
                        export=ns_parser.export,
                        sheet_name=" ".join(ns_parser.sheet_name)
                        if ns_parser.sheet_name
                        else None,
                    )
                else:
                    console.print(
                        "No expiry loaded. First use `exp {expiry date}` or specify an expiration with the `-e` flag"
                    )
            else:
                console.print("No ticker loaded. First use `load <ticker>`")

    @log_start_end(log=logger)
    def call_oi(self, other_args: List[str]):
        """Process oi command"""
        parser = argparse.ArgumentParser(
            add_help=False,
            formatter_class=argparse.ArgumentDefaultsHelpFormatter,
            prog="oi",
            description="""Plot open interest. Open interest represents the number of
            contracts that exist.""",
        )
        parser.add_argument(
            "-m",
            "--min",
            default=-1,
            type=float,
            help="Min strike to plot",
            dest="min",
        )
        parser.add_argument(
            "-M",
            "--max",
            default=-1,
            type=float,
            help="Max strike to plot",
            dest="max",
        )
        parser.add_argument(
            "-c",
            "--calls",
            action="store_true",
            default=False,
            dest="calls",
            help="Flag to plot call options only",
        )
        parser.add_argument(
            "-p",
            "--puts",
            action="store_true",
            default=False,
            dest="puts",
            help="Flag to plot put options only",
        )
        parser.add_argument(
            "-e",
            "--expiration",
            dest="exp",
            type=str,
            choices=self.expiry_dates + [""],
            help="Select expiration date (YYYY-MM-DD)",
            default="",
        )
        ns_parser = self.parse_known_args_and_warn(
            parser,
            other_args,
            raw=True,
            export_allowed=EXPORT_BOTH_RAW_DATA_AND_FIGURES,
        )
        if ns_parser:
            if self.ticker:
                if ns_parser.exp:
                    if ns_parser.exp in self.expiry_dates:
                        self.selected_date = ns_parser.exp
                        self.chain = self.full_chain[
                            self.full_chain["expiration"] == self.selected_date
                        ]
                        self.update_runtime_choices()
                        console.print(f"Expiration set to {ns_parser.exp}")
                    else:
                        self.selected_date = self.expiry_dates[0]
                        console.print(
                            f"Expiration not an option. Expiration set to {self.selected_date}"
                        )
                if self.selected_date:
                    plot_oi(
                        chain=self.chain,
                        current_price=self.current_price,
                        symbol=self.ticker,
                        expiry=self.selected_date,
                        min_sp=ns_parser.min,
                        max_sp=ns_parser.max,
                        calls_only=ns_parser.calls,
                        puts_only=ns_parser.puts,
                        export=ns_parser.export,
                        sheet_name=" ".join(ns_parser.sheet_name)
                        if ns_parser.sheet_name
                        else None,
                        raw=ns_parser.raw,
                    )
                else:
                    console.print(
                        "No expiry loaded. First use `exp {expiry date}` or specify an expiration with the `-e` flag"
                    )
            else:
                console.print("No ticker loaded. First use `load <ticker>`")

    @log_start_end(log=logger)
    def call_plot(self, other_args: List[str]):
        """Process plot command"""
        parser = argparse.ArgumentParser(
            add_help=False,
            formatter_class=argparse.ArgumentDefaultsHelpFormatter,
            prog="plot",
            description="Shows a plot for the given x and y variables",
        )
        parser.add_argument(
            "-p",
            "--put",
            action="store_true",
            default=False,
            dest="put",
            help="Shows puts instead of calls",
        )
        parser.add_argument(
            "-x",
            "--x_axis",
            type=str,
            dest="x",
            default="s",
            choices=self.plot_vars_choices,
            help=(
                "ltd- last trade date, s- strike, lp- last price, b- bid, a- ask,"
                "c- change, pc- percent change, v- volume, oi- open interest, iv- implied volatility"
            ),
        )
        parser.add_argument(
            "-y",
            "--y_axis",
            type=str,
            dest="y",
            default="iv",
            choices=self.plot_vars_choices,
            help=(
                "ltd- last trade date, s- strike, lp- last price, b- bid, a- ask,"
                "c- change, pc- percent change, v- volume, oi- open interest, iv- implied volatility"
            ),
        )
        parser.add_argument(
            "-c",
            "--custom",
            type=str,
            choices=self.plot_custom_choices,
            dest="custom",
            default=None,
            help="Choose from already created graphs",
        )

        ns_parser = self.parse_known_args_and_warn(
            parser, other_args, EXPORT_ONLY_FIGURES_ALLOWED
        )
        if ns_parser:
            if self.ticker:
                if self.selected_date:
                    if (
                        ns_parser.x is None or ns_parser.y is None
                    ) and ns_parser.custom is None:
                        console.print(
                            "Please submit an X and Y value, or select a preset."
                        )
                    else:
                        yfinance_view.plot_plot(
                            symbol=self.ticker,
                            expiry=self.selected_date,
                            put=ns_parser.put,
                            x=ns_parser.x,
                            y=ns_parser.y,
                            custom=ns_parser.custom,
                            export=ns_parser.export,
                        )
                else:
                    console.print("No expiry loaded. First use `exp {expiry date}`")
            else:
                console.print("No ticker loaded. First use `load <ticker>`")

    @log_start_end(log=logger)
    def call_vsurf(self, other_args: List[str]):
        """Process vsurf command"""
        parser = argparse.ArgumentParser(
            add_help=False,
            formatter_class=argparse.ArgumentDefaultsHelpFormatter,
            prog="vsurf",
            description="Plot 3D volatility surface.",
        )
        parser.add_argument(
            "-z",
            "--z-axis",
            default="IV",
            dest="z",
            choices=["IV", "OI", "LP"],
            type=str,
            help="The data for the Z axis",
        )

        ns_parser = self.parse_known_args_and_warn(
            parser, other_args, export_allowed=EXPORT_ONLY_FIGURES_ALLOWED
        )
        if ns_parser:
            yfinance_view.display_vol_surface(
                self.ticker,
                export=ns_parser.export,
                z=ns_parser.z,
            )

    @log_start_end(log=logger)
    def call_greeks(self, other_args: List[str]):
        """Process greeks command"""
        parser = argparse.ArgumentParser(
            add_help=False,
            formatter_class=argparse.ArgumentDefaultsHelpFormatter,
            prog="greeks",
            description="The greeks for a given option.",
        )
        parser.add_argument(
            "-d",
            "--div",
            dest="dividend",
            type=float,
            default=0,
            help="The dividend continuous rate",
        )
        parser.add_argument(
            "-r",
            "--risk-free",
            dest="risk_free",
            default=None,
            type=float,
            help="The risk free rate",
        )
        parser.add_argument(
            "-p",
            "--put",
            dest="put",
            action="store_true",
            default=False,
            help="Whether the option is a put.",
        )
        parser.add_argument(
            "-m",
            "--min",
            dest="min",
            type=float,
            default=None,
            help="Minimum strike price to show.",
        )
        parser.add_argument(
            "-M",
            "--max",
            dest="max",
            type=float,
            default=None,
            help="Maximum strike price to show.",
        )
        parser.add_argument(
            "-a",
            "--all",
            dest="all",
            action="store_true",
            default=False,
            help="Whether to show all greeks.",
        )

        ns_parser = self.parse_known_args_and_warn(
            parser, other_args, export_allowed=EXPORT_ONLY_FIGURES_ALLOWED
        )
        if ns_parser:
            if not self.ticker:
                console.print("No ticker loaded. First use `load <ticker>`")
            elif not self.selected_date:
                console.print("No expiry loaded. First use `exp {expiry date}`")
            else:
                opt_type = -1 if ns_parser.put else 1
                yfinance_view.show_greeks(
                    symbol=self.ticker,
                    div_cont=ns_parser.dividend,
                    expiry=self.selected_date,
                    rf=ns_parser.risk_free,
                    opt_type=opt_type,
                    mini=ns_parser.min,
                    maxi=ns_parser.max,
                    show_all=ns_parser.all,
                )

    @log_start_end(log=logger)
    def call_parity(self, other_args: List[str]):
        """Process parity command"""
        parser = argparse.ArgumentParser(
            add_help=False,
            formatter_class=argparse.ArgumentDefaultsHelpFormatter,
            prog="parity",
            description="Shows whether options are over or under valued",
        )
        parser.add_argument(
            "-p",
            "--put",
            action="store_true",
            default=False,
            dest="put",
            help="Shows puts instead of calls",
        )
        parser.add_argument(
            "-a",
            "--ask",
            action="store_true",
            default=False,
            dest="ask",
            help="Use ask price instead of lastPrice",
        )
        parser.add_argument(
            "-m",
            "--min",
            type=float,
            default=None,
            dest="mini",
            help="Minimum strike price shown",
        )
        parser.add_argument(
            "-M",
            "--max",
            type=float,
            default=None,
            dest="maxi",
            help="Maximum strike price shown",
        )
        ns_parser = self.parse_known_args_and_warn(
            parser, other_args, EXPORT_ONLY_RAW_DATA_ALLOWED
        )
        if ns_parser:
            if self.ticker:
                if self.selected_date:
                    yfinance_view.show_parity(
                        self.ticker,
                        self.selected_date,
                        ns_parser.put,
                        ns_parser.ask,
                        ns_parser.mini,
                        ns_parser.maxi,
                        ns_parser.export,
                    )
                else:
                    console.print("No expiry loaded. First use `exp {expiry date}`")
            else:
                console.print("No ticker loaded. First use `load <ticker>`")

    @log_start_end(log=logger)
    def call_binom(self, other_args: List[str]):
        """Process binom command"""
        parser = argparse.ArgumentParser(
            add_help=False,
            formatter_class=argparse.ArgumentDefaultsHelpFormatter,
            prog="binom",
            description="Gives the option value using binomial option valuation",
        )
        parser.add_argument(
            "-s",
            "--strike",
            type=float,
            default=0,
            dest="strike",
            help="Strike price for option shown",
        )
        parser.add_argument(
            "-p",
            "--put",
            action="store_true",
            default=False,
            dest="put",
            help="Value a put instead of a call",
        )
        parser.add_argument(
            "-e",
            "--european",
            action="store_true",
            default=False,
            dest="europe",
            help="Value a European option instead of an American one",
        )
        parser.add_argument(
            "-x",
            "--xlsx",
            action="store_true",
            default=False,
            dest="export",
            help="Export an excel spreadsheet with binomial pricing data",
        )
        parser.add_argument(
            "--plot",
            action="store_true",
            default=False,
            dest="plot",
            help="Plot expected ending values",
        )
        parser.add_argument(
            "-v",
            "--volatility",
            type=float,
            default=None,
            dest="volatility",
            help="Underlying asset annualized volatility.  Historical volatility used if not supplied.",
        )
        if other_args and "-" not in other_args[0][0]:
            other_args.insert(0, "-s")
        ns_parser = self.parse_known_args_and_warn(parser, other_args)
        if ns_parser:
            if self.ticker:
                if self.selected_date:
                    yfinance_view.show_binom(
                        self.ticker,
                        self.selected_date,
                        ns_parser.strike,
                        ns_parser.put,
                        ns_parser.europe,
                        ns_parser.export,
                        ns_parser.plot,
                        ns_parser.volatility,
                    )
                else:
                    console.print("No expiry loaded. First use `exp {expiry date}`")
            else:
                console.print("No ticker loaded. First use `load <ticker>`")

    @log_start_end(log=logger)
    def call_pricing(self, _):
        """Process pricing command"""
        if self.ticker:
            if self.selected_date:
                self.queue = self.load_class(
                    pricing_controller.PricingController,
                    self.ticker,
                    self.selected_date,
                    self.prices,
                    self.queue,
                )
            else:
                console.print("No expiry loaded. First use `exp {expiry date}`")

        else:
            console.print("No ticker loaded. First use `load <ticker>`")

    @log_start_end(log=logger)
    def call_hedge(self, _):
        """Process hedge command"""
        if self.ticker:
            if self.selected_date:
                self.queue = self.load_class(
                    hedge_controller.HedgeController,
                    self.ticker,
                    self.selected_date,
                    self.queue,
                )
            else:
                console.print("No expiry loaded. First use `exp {expiry date}`")

        else:
            console.print("No ticker loaded. First use `load <ticker>`")

    @log_start_end(log=logger)
    def call_screen(self, _):
        """Process screen command"""
        self.queue = screener_controller.ScreenerController(self.queue).menu()

    @log_start_end(log=logger)
    def call_eodchain(self, other_args: List[str]):
        """Process greeks command"""
        parser = argparse.ArgumentParser(
            add_help=False,
            formatter_class=argparse.ArgumentDefaultsHelpFormatter,
            prog="eodchain",
            description="Get full option chain at a given end of day.",
        )
        parser.add_argument(
            "-d",
            "--date",
            type=valid_date,
            dest="date",
            help="Date to get option chain for.  Format YYYY-MM-DD",
        )

        ns_parser = self.parse_known_args_and_warn(parser, other_args)

        if ns_parser:
            if not self.ticker:
                console.print("No ticker loaded. First use `load <ticker>`")
                return
            # TODO: Make all models return self.data
            # self.data = intrinio_model.get_full_chain_eod(
            #     self.ticker, datetime.strftime(ns_parser.date, "%Y-%m-%d")
            # )<|MERGE_RESOLUTION|>--- conflicted
+++ resolved
@@ -655,15 +655,6 @@
                 console.print("Please try loading from a different source.")
                 console.print("Loading from YahooFinance now.")
                 self.expiry_dates = yfinance_model.option_expirations(self.ticker)
-<<<<<<< HEAD
-            elif ns_parser.source == "Nasdaq":
-                self.expiry_dates = nasdaq_model.get_expirations(self.ticker)
-            elif ns_parser.source == "Intrinio":
-                self.expiry_dates = intrinio_model.get_expiration_dates(self.ticker)
-            else:
-                self.expiry_dates = tradier_model.option_expirations(self.ticker)
-=======
->>>>>>> b3a1f670
 
             self.update_runtime_choices()
 
@@ -723,32 +714,10 @@
                     self.selected_date = expiry_date
 
                 if self.selected_date:
-<<<<<<< HEAD
-                    if self.source == "Tradier":
-                        df = tradier_model.get_option_chains(
-                            self.ticker, self.selected_date
-                        )
-                        self.chain = op_helpers.Chain(df)
-                    elif self.source == "Nasdaq":
-                        df = nasdaq_model.get_chain_given_expiration(
-                            self.ticker, self.selected_date
-                        )
-                        self.chain = op_helpers.Chain(df, self.source)
-                    elif self.source == "Intrinio":
-                        df = intrinio_model.get_option_chain(
-                            self.ticker, self.selected_date
-                        )
-                        self.chain = op_helpers.Chain(df)
-                    else:
-                        self.chain = yfinance_model.get_option_chain(
-                            self.ticker, self.selected_date
-                        )
-=======
                     self.source = ns_parser.source
                     self.chain = self.full_chain[
                         self.full_chain["expiration"] == self.selected_date
                     ]
->>>>>>> b3a1f670
                     self.update_runtime_choices()
 
             else:
