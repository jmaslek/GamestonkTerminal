# CONTRIBUTING

First off, thanks for taking the time to contribute (or at least read the Contributing Guidelines)! 🚀

The following is a set of guidelines for contributing to OpenBB Terminal. These are mostly guidelines, not rules.
Use your best judgment, and feel free to propose changes to this document in a pull request.

[How Can I Contribute?](#how-can-i-contribute)

- [Community](#community)
- [Retail Trader](#retail-trader)
- [Software Developer](#software-developer)

[Development Process](#development-process)

1. [Select feature](#select-feature)
2. [Understand Code Structure](#understand-code-structure)
3. [Follow Coding Guidelines](#follow-coding-guidelines)
4. [Remember Coding Style](#remember-coding-style)
5. [Write Code and Commit](#write-code-and-commit)
6. [Add a Test](#add-a-test)
7. [Add Documentation](#add-documentation)
8. [Open a Pull Request](#open-a-pull-request)
9. [Review Process](#review-process)

## How Can I Contribute?

### Community

Increase OpenBB Terminal reach:

<<<<<<< HEAD
* Star the repo.
* Pass the word to your friends/family.
* Create content (e.g. youtube videos) using OpenBB Terminal.
* Share your terminal graphs and interpretations with other Reddit users ([example](https://www.reddit.com/r/amcstock/comments/of6g83/dark_pool_guy_here_to_kick_off_the_shortened_week/)).
* Join our discord and interact with other users.
=======
- Star the repo.
- Pass the word to your friends/family.
- Create content (e.g. youtube videos) using OpenBB Terminal.
- Share your terminal graphs and interpretations with other Reddit users ([example](https://www.reddit.com/r/amcstock/comments/of6g83/dark_pool_guy_here_to_kick_off_the_shortened_week/)).
- Join our discord and interact with other users.
>>>>>>> b71abcfb

### Retail Trader

If you are the typical retail trader that uses the terminal on a daily basis, there are a lot of ways you can con contribute:

- Test Terminal's features.
- Report bugs or even sketch new feature ideas (we have a large dev community since we're open source, hence there's a
  lot we can do).
- Improve our documentation or even features by suggesting enhancements.
- Search for more APIs that we can add to our terminal.
- Search websites that we can scrape useful data for free.
- Contact interesting people in our behalf towards partnerships which will provide our user base with more data.
- Reach out to developers/mathematicians/data scientists/finance people to help us build the #1 Retail Trader terminal.

### Software Developer

For a 1h coding session where the (old) architecture of the repo is explained while a new feature is added, check [here](https://www.youtube.com/watch?v=9BMI9cleTTg).

The fact that this is an Open Source project makes the possibilities of contributing pretty much unlimited. In here you
should consider what you want to gain out of this experience of contributing, some examples we've seen since the
repository is live:

- Machine Learning engineers working on our prediction models
- Data Scientists improving our algorithms to make sense out of the data
- Mathematicians exploring our residual analysis menu
- Finance students evaluating a DCF spreadsheet from terminal's data
- DevOps engineers making the repository more robust and ensuring good practices

## Development Process

### Select Feature

- Pick a feature you want to implement or a bug.
- If out are out of ideas, look into our [issues](https://github.com/GamestonkTerminal/GamestonkTerminal/issues) or
  search for [`# TODO`](https://www.tickgit.com/browse?repo=github.com/GamestonkTerminal/GamestonkTerminal&branch=main) in
  our repository.
- Feel free to discuss what you'll be working on via discord <https://discord.gg/Up2QGbMKHY>, to avoid duplicate work.

## Understand Code Structure

| **Item**     | **Description**                                                                                                                                                                                | **Example**                                      |
| :----------- | :--------------------------------------------------------------------------------------------------------------------------------------------------------------------------------------------- | :----------------------------------------------- |
| **CONTEXT**  | Specific instrument _world_ to analyse.                                                                                                                                                        | `stocks`, `crypto`, `economy`                    |
| **CATEGORY** | Group of similar COMMANDS to do on the instrument <br /> There are the specialized categories, specific to each CONTEXT and there are common categories which are not specific to one CONTEXT. | `due_diligence`, `technical_analysis`, `insider` |
| **COMMAND**  | Operation on one or no instrument that retrieves data in form of string, table or plot.                                                                                                        | `rating`, `supplier`, `sentiment`                |

The following layout is expected: `/<context>/<category>/<command_files>`

If there are sub-categories, the layout will be: `/<context>/<category>/<sub-category>/<command_files>`

**Example:**

```text
openbb_terminal/stocks/stocks_controller.py
                         /stocks_helper.py
                         /due_diligence/dd_controller.py
                                       /marketwatch_view.py
                                       /marketwatch_model.py
                                       /finviz_view.py
                                       /finviz_model.py
                         /technical_analysis/ta_controller.py
                                            /tradingview_view.py
                                            /tradingview_model.py
                  /common/technical_analysis/overlap_view.py
                                            /overlap_model.py
                  /crypto/crypto_controller.py
                         /crypto_helper.py
                         /due_diligence/dd_controller.py
                                       /binance_view.py
                                       /binance_model.py
                         /technical_analysis/ta_controller.py

```

With:

| **Context** | **Category**          | **File**               | **Description**                                                                                                                                                                                                                                                                                                                                                                                                                                                                                                                                                                                                                                                                                                                                       |
| :---------- | :-------------------- | :--------------------- | :---------------------------------------------------------------------------------------------------------------------------------------------------------------------------------------------------------------------------------------------------------------------------------------------------------------------------------------------------------------------------------------------------------------------------------------------------------------------------------------------------------------------------------------------------------------------------------------------------------------------------------------------------------------------------------------------------------------------------------------------------- |
| `stocks/`   |                       | `stocks_controller.py` | Manages **stocks** _context_ from a user perspective, i.e. routing _commands_ and arguments to output data, or, more importantly, redirecting to the selected _category_.                                                                                                                                                                                                                                                                                                                                                                                                                                                                                                                                                                             |
| `stocks/`   |                       | `stocks_helper.py`     | Helper to `stocks_controller.py`. This file is meant to implement `commands` needed by `stocks_controller.py`                                                                                                                                                                                                                                                                                                                                                                                                                                                                                                                                                                                                                                         |
| `stocks/`   | `due_diligence/`      | `dd_controller.py`     | Manages **due_diligence** _category_ from **stocks** _context_ from a user perspective, i.e. routing _commands_ and arguments to output data.                                                                                                                                                                                                                                                                                                                                                                                                                                                                                                                                                                                                         |
| `stocks/`   | `due_diligence/`      | `marketwatch_view.py`  | This file contains functions that rely on **Market Watch** data. These functions represent _commands_ that belong to **due_diligence** _category_ from **stocks** _context_. These functions are called by `dd_controller.py` using the arguments given by the user and will output either a string, table or plot.                                                                                                                                                                                                                                                                                                                                                                                                                                   |
| `stocks/`   | `due_diligence/`      | `marketwatch_model.py` | This file contains functions that rely on **Market Watch** data. These functions represent _commands_ that belong to **due_diligence** _category_ from **stocks** _context_. These functions are called by `marketwatch_view.py` and will return data to be processed in either a string, dictionary or dataframe format.                                                                                                                                                                                                                                                                                                                                                                                                                             |
| `stocks/`   | `due_diligence/`      | `finviz_view.py`       | This file contains functions that rely on **Finviz** data. These functions represent _commands_ that belong to **due_diligence** _category_ from **stocks** _context_. These functions are called by `dd_controller.py` using the arguments given by the user and will output either a string, table or plot.                                                                                                                                                                                                                                                                                                                                                                                                                                         |
| `stocks/`   | `due_diligence/`      | `finviz_model.py`      | This file contains functions that rely on **Finviz** data. These functions represent _commands_ that belong to **due_diligence** _category_ from **stocks** _context_. These functions are called by `finviz_view.py` and will return data to be processed in either a string, dictionary or dataframe format.                                                                                                                                                                                                                                                                                                                                                                                                                                        |
| `stocks/`   | `technical_analysis/` | `ta_controller.py`     | Manages **technical_analysis** _category_ from **stocks** _context_ from a user perspective, i.e. routing _commands_ and arguments to output data.                                                                                                                                                                                                                                                                                                                                                                                                                                                                                                                                                                                                    |
| `stocks/`   | `technical_analysis/` | `tradingview_view.py`  | This file contains functions that rely on **TradingView** data. These functions represent _commands_ that belong to **technical_analysis** _category_ from **stocks** _context_. These functions are called by `ta_controller.py` using the arguments given by the user and will output either a string, table or plot.                                                                                                                                                                                                                                                                                                                                                                                                                               |
| `stocks/`   | `technical_analysis/` | `tradingview_model.py` | This file contains functions that rely on **TradingView** data. These functions represent _commands_ that belong to **technical_analysis** _category_ from **stocks** _context_. These functions are called by `tradingview_view.py` and will return data to be processed in either a string, dictionary or dataframe format.                                                                                                                                                                                                                                                                                                                                                                                                                         |
| `common/`   | `technical_analysis/` | `overlap_view.py`      | This file contains functions that rely on **overlap** data. In this case **overlap** is not a data source, but the type of technical analysis performed. These functions represent _commands_ that belong to **technical_analysis** _category_ from **MULTIPLE** _contexts_. These functions are called by `ta_controller.py`, from **MULTIPLE** _contexts_, using the arguments given by the user and will output either a string, table or plot. Due to the fact that this file is **common** to multiple _contexts_ the functions need to be generic enough to accommodate for this. E.g. if we are proving a dataframe to these functions, we should make sure that `stocks/ta_controller.py` and `crypto/ta_controller` use the same formatting. |
| `common/`   | `technical_analysis/` | `overlap_model.py`     | This file contains functions that rely on **overlap** data. In this case **overlap** is not a data source, but the type of technical analysis performed. These functions represent _commands_ that belong to **technical_analysis** _category_ from **MULTIPLE** _contexts_. These functions are called by `overlap_view.py`, and will return data to be processed in either a string, dictionary or dataframe format. Due to the fact that this file is **common** to multiple _contexts_ the functions need to be generic enough to accommodate for this. E.g. if we are getting the sentiment of an instrument, we should ensure that these functions accept both a "GME" or a "BTC", for `stocks` and `crypto`, respectively.                     |

## Follow Coding Guidelines

Process to add a new command. `shorted` command from category `dark_pool_shorts` and context `stocks` will be used as
example. Since this command uses data from Yahoo Finance, a `yahoofinance_view.py` and a `yahoofinance_model.py` files
will be implemented.

### Model

1. Create a file with the source of data as the name followed by `_model` if it doesn't exist, e.g. `yahoofinance_model`
2. Add the documentation header
3. Do the necessary imports to get the data
4. Define a function starting with `get_`
5. In that function:
   1. Use typing hints
   2. Write a descriptive description where at the end the source is specified
   3. Obtain the data and return it. Sometimes the model can contain a more complex logic to it, if the scraping is not
      straightforward. If the data is returned directly by an API, we still want to wrap it around a model function to
      keep consistency across codebase and be more future proof.

```python
""" Yahoo Finance Model """
__docformat__ = "numpy"

import pandas as pd
import requests


def get_most_shorted() -> pd.DataFrame:
    """Get most shorted stock screener [Source: Yahoo Finance]

    Returns
    -------
    pd.DataFrame
        Most Shorted Stocks
    """
    url = "https://finance.yahoo.com/screener/predefined/most_shorted_stocks"

    data = pd.read_html(requests.get(url).text)[0]
    data = data.iloc[:, :-1]
    return data
```

Note:

1. As explained before, it is possible that this file needs to be created under `common/` directory rather than
   `stocks/`, which means that when that happens this function should be done in a generic way, i.e. not mentioning stocks
   or a specific context.
2. If the model require an API key or some sort of secrets, make sure to handle the error and output relevant message.

In the example below, you can see that we explicitly handle 4 important error types:

- Invalid API Keys
- API Keys not authorized for Premium feature
- Empty return payload
- Invalid arguments (Optional)

It's not always possible to distinguish error types using status_code. So depending on the API provider, you can use either error messages or exception.

```python
def get_economy_calendar_events() -> pd.DataFrame:
    """Get economic calendar events

    Returns
    -------
    pd.DataFrame
        Get dataframe with economic calendar events
    """
    response = requests.get(
        f"https://finnhub.io/api/v1/calendar/economic?token={cfg.API_FINNHUB_KEY}"
    )

    df = pd.DataFrame()

    if response.status_code == 200:
        d_data = response.json()
        if "economicCalendar" in d_data:
            df = pd.DataFrame(d_data["economicCalendar"])
        else:
            console.print("No latest economy calendar events found\n")
    elif response.status_code == 401:
        console.print("[red]Invalid API Key[/red]\n")
    elif response.status_code == 403:
        console.print("[red]API Key not authorized for Premium Feature[/red]\n")
    else:
        console.print(f"Error in request: {response.json()['error']}", "\n")

    return df
```

#### View

1. Create a file with the source of data as the name followed by `_view` if it doesn't exist, e.g. `yahoofinance_view`
2. Add the documentation header
3. Do the necessary imports to display the data. One of these is the `_model` associated with this `_view`. I.e. from
   same data source.
4. Define a function starting with `display_`
5. In this function:
   - Use typing hints
   - Write a descriptive description where at the end the source is specified
   - Get the data from the `_model` and parse it to be output in a more meaningful way.
   - Ensure that the data that comes through is reasonable, i.e. at least that we aren't displaying an empty dataframe.
   - Do not degrade the main data dataframe coming from model if there's an export flag. This is so that the export can
     have all the data rather than the short amount of information we may show to the user. Thus, in order to do so
     `df_data = df.copy()` can be useful as if you change `df_data`, `df` remains intact.
   - Always add a new line at the end, this allows for an additional line between 2 commands and makes it easier for the
     user to visualize what is happening.
6. If the source requires an API Key or some sort of tokens, add `check_api_key` decorator on that specific view. This will throw a warning if users forget to set their Keys or Tokens
7. Finally, call `export_data` where the variables are export variable, current filename, command name, and dataframe.

```python
""" Yahoo Finance View """
__docformat__ = "numpy"

import os
from openbb_terminal.rich_config import console
from openbb_terminal.helper_funcs import export_data, print_rich_table
from openbb_terminal.stocks.dark_pool_shorts import yahoofinance_model


def display_most_shorted(num_stocks: int, export: str):
    """Display most shorted stocks screener. [Source: Yahoo Finance]

    Parameters
    ----------
    num_stocks: int
        Number of stocks to display
    export : str
        Export dataframe data to csv,json,xlsx file
    """
    df = yahoofinance_model.get_most_shorted()
    df.dropna(how="all", axis=1, inplace=True)
    df = df.replace(float("NaN"), "")

    if df.empty:
        console.print("No data found.")
    else:
        print_rich_table(
            df.head(num_stocks),
            headers=list(df.columns),
            show_index=False,
            title="Most shorted stocks"
        )
    console.print("")

    export_data(
        export,
        os.path.dirname(os.path.abspath(__file__)),
        "shorted",
        df,
    )

```

Note: As explained before, it is possible that this file needs to be created under `common/` directory rather than
`stocks/`, which means that when that happens this function should be done in a generic way, i.e. not mentioning stocks
or a specific context. The arguments will need to be parsed by `stocks_controller,py` and the other controller this
function shares the data output with.

### Controller

1. Import `_view` associated with command we want to allow user to select.
2. Add command name to variable `CHOICES` from `DarkPoolShortsController` class.
3. Add command name and description to `print_help()`. In addition, an additional line above must contain the Source
   of information. E.g.

   ```python
   Yahoo Finance:
       shorted        show most shorted stocks
   ```

4. Add a method to `DarkPoolShortsController` class with name: `call_` followed by command name.
   - This method must start defining a parser with arguments `add_help=False` and
     `formatter_class=argparse.ArgumentDefaultsHelpFormatter`. In addition `prog` must have the same name as the command,
     and `description` should be self-explanatory ending with a mention of the data source.
   - Add parser arguments after defining parser. One important argument to add is the export capability. All commands
     should be able to export data.
   - Initialize a try-catch block. This is so that if there is an issue the terminal doesn't crash and the user can
     keep using it.
   - If there is a single or even a main argument, a block of code must be used to insert a fake argument on the list of
     args provided by the user. This makes the terminal usage being faster.
   - Parse known args from list of arguments and values provided by the user.
   - Call the function contained in a `_view.py` file with the arguments parsed by argparse.

```python
def call_shorted(self, other_args: List[str]):
        """Process shorted command"""
        parser = argparse.ArgumentParser(
            add_help=False,
            formatter_class=argparse.ArgumentDefaultsHelpFormatter,
            prog="shorted",
            description="Print up to 25 top ticker most shorted. [Source: Yahoo Finance]",
        )
        parser.add_argument(
            "-n",
            "--num",
            action="store",
            dest="num",
            type=check_int_range(1, 25),
            default=5,
            help="Number of the most shorted stocks to retrieve.",
        )
        parser.add_argument(
            "--export",
            choices=["csv", "json", "xlsx"],
            default="",
            type=str,
            dest="export",
            help="Export dataframe data to csv,json,xlsx file",
        )
        if other_args:
            if "-" not in other_args[0]:
                other_args.insert(0, "-n")

        ns_parser = parse_known_args_and_warn(parser, other_args)
        if not ns_parser:
            return

        yahoofinance_view.display_most_shorted(
            num_stocks=ns_parser.num,
            export=ns_parser.export,
        )

```

## Remember Coding Style

When in doubt, follow <https://www.python.org/dev/peps/pep-0008/>.

### Naming Convention

- The name of the variables must be descriptive of what they stand for. I.e. `ticker` is descriptive, `aux` is not.
- Single character variables **must** be avoided. Except if they correspond to the iterator of a loop.

### Docstrings

The docstring format used in **numpy**, an example is shown below:

```python
def command_foo(var1: str, var2: List[int], var3: bool = False) -> Tuple[int, pd.DataFrame]:
"""Small description

[Optional: Longer description]

Parameters
----------
var1 : str
    var1 description
var2 : List[int]
    var2 description
var3 : bool, optional
    var3 description

Returns
-------
foo : int
    returned foo description
pd.DataFrame
    dataframe returned
"""
```

### Linters

The following linters are used by our codebase:

| Linter       | Description                       |
| ------------ | --------------------------------- |
| bandit       | security analyzer                 |
| black        | code formatter                    |
| codespell    | spelling checker                  |
| flake8       | style guide enforcer              |
| mypy         | static typing checker             |
| pyupgrade    | upgrade syntax for newer versions |
| safety       | checks security vulnerabilities   |
| pylint       | bug and quality checker           |
| markdownlint | markdown linter                   |

## Write Code and Commit

At this stage it is assumed that you have already forked the project and are ready to start working.

### Pre Commit Hooks

Git hook scripts are useful for identifying simple issues before submission to code review. We run our hooks on every
commit to automatically point out issues in code such as missing semicolons, trailing whitespace, and debug statements.
By pointing these issues out before code review, this allows a code reviewer to focus on the architecture of a change
while not wasting time with trivial style nitpicks.

Install the pre-commit hooks by running: `pre-commit install`.

### Coding

Although the Coding Guidelines section has been already explained. It is worth mentioning that if you want to be faster
at developing a new feature, you may implement it first on a `jupyter notebook` and then carry it across to the
terminal. This is mostly useful when the feature relies on scraping data from a website, or implementing a Neural
Network model.

### Git Process

1. Create your Feature Branch, e.g. `git checkout -b feature/AmazingFeature`
2. Check the files you have touched using `git status`
3. Stage the files you want to commit, e.g.
   `git add openbb_terminal/stocks/stocks_controller.py openbb_terminal/stocks/stocks_helper.py`.
   Note: **DON'T** add `config_terminal.py` or `.env` files with personal information, or even `feature_flags.py` which is user-dependent.
4. Write a concise commit message under 50 characters, e.g. `git commit -m "meaningful commit message"`. If your PR
   solves an issue raised by a user, you may specify such issue by adding #ISSUE_NUMBER to the commit message, so that
   these get linked. Note: If you installed pre-commit hooks and one of the formatters re-formats your code, you'll need
   to go back to step 3 to add these.

## Add a Test

Unit tests minimize errors in code and quickly find errors when they do arise.

### Pytest

Pytest allows users to quickly create unit tests in Python. To use pytest run `pytest tests/`.

### Coverage

Coverage allows users to see how complete unit tests are for Python. To use coverage do the following:

1. `coverage run -m pytest`
2. `coverage html`

To view the tests find the htmlcov folder in the main directory and open the _index.html_ file. This will show a detailed
report of testing coverage.

### VCR

VCRPY allows us to save data from request methods to a .YAML file. This increases test integrity and significantly
speeds up the time it takes to run tests. To use VCRPY add **@pytest.mark.vcr** above any function you write.

## Add Documentation

- **High-level documentation**:
  - Add a row to the table on the README of the corresponding context/folder.
  - E.g. if you are adding `pipo` feature to `discovery` menu under `stocks` context, you need to go into the corresponding
    [README](https://github.com/GamestonkTerminal/GamestonkTerminal/blob/main/openbb_terminal/stocks/discovery/README.md)
    and add a new row to the table, like:

| Command | Description | Source                        |
| ------- | ----------- | ----------------------------- |
| `pipo`  | past IPOs   | [Finnhub](https://finnhub.io) |

- **Low-level documentation**:
  - See [Hugo Server instructions](/website/README.md).

## Open a Pull Request

Once you're happy with what you have, push your branch to remote. E.g. `git push origin feature/AmazingFeature`

A user may create a **Draft Pull Request** when he/she wants to discuss implementation with the team.

As reviewers, you should select: @DidierRLopes and @jmaslek.

A label **must** be selected from the following types:

| Label name     | Description                         | Example                                        |
| -------------- | ----------------------------------- | ---------------------------------------------- |
| `feat XS`      | Extra small feature                 | Add a preset                                   |
| `feat S`       | Small T-Shirt size Feature          | New single command added                       |
| `feat M`       | Medium T-Shirt size feature         | Multiple commands added from same data source  |
| `feat L`       | Large T-Shirt size Feature          | New category added under context               |
| `feat XL`      | Extra Large feature                 | New context added                              |
| `enhancement`  | Enhancement                         | Add new parameter to existing command          |
| `bug`          | Fix a bug                           | Fixes terminal crashing or warning message     |
| `build`        | Build-related work                  | Fix a github action that is breaking the build |
| `tests`        | Test-related work                   | Add/improve tests                              |
| `docs`         | Improvements on documentation       | Add/improve documentation                      |
| `refactor`     | Refactor code                       | Changing argparse location                     |
| `docker`       | Docker-related work                 | Add/improve docker                             |
| `help wanted`  | Extra attention is needed           | When a contributor needs help                  |
| `do not merge` | Label to prevent pull request merge | When PR is not ready to be merged just yet     |

## Review Process

As soon as the Pull Request is opened, our repository has a specific set of github actions that will not only run
linters on the branch just pushed, but also run pytest on it. This allows for another layer of safety on the code developed.

In addition, our team is known for performing `diligent` code reviews. This not only allows us to reduce the amount of
iterations on that code and have it to be more future proof, but also allows the developer to learn/improve his coding skills.

Often in the past the reviewers have suggested better coding practices, e.g. using `1_000_000` instead of `1000000` for
better visibility, or suggesting a speed optimization improvement.<|MERGE_RESOLUTION|>--- conflicted
+++ resolved
@@ -13,15 +13,33 @@
 
 [Development Process](#development-process)
 
-1. [Select feature](#select-feature)
-2. [Understand Code Structure](#understand-code-structure)
-3. [Follow Coding Guidelines](#follow-coding-guidelines)
-4. [Remember Coding Style](#remember-coding-style)
-5. [Write Code and Commit](#write-code-and-commit)
-6. [Add a Test](#add-a-test)
-7. [Add Documentation](#add-documentation)
-8. [Open a Pull Request](#open-a-pull-request)
-9. [Review Process](#review-process)
+- [CONTRIBUTING](#contributing)
+  - [How Can I Contribute?](#how-can-i-contribute)
+    - [Community](#community)
+    - [Retail Trader](#retail-trader)
+    - [Software Developer](#software-developer)
+  - [Development Process](#development-process)
+    - [Select Feature](#select-feature)
+  - [Understand Code Structure](#understand-code-structure)
+  - [Follow Coding Guidelines](#follow-coding-guidelines)
+    - [Model](#model)
+      - [View](#view)
+    - [Controller](#controller)
+  - [Remember Coding Style](#remember-coding-style)
+    - [Naming Convention](#naming-convention)
+    - [Docstrings](#docstrings)
+    - [Linters](#linters)
+  - [Write Code and Commit](#write-code-and-commit)
+    - [Pre Commit Hooks](#pre-commit-hooks)
+    - [Coding](#coding)
+    - [Git Process](#git-process)
+  - [Add a Test](#add-a-test)
+    - [Pytest](#pytest)
+    - [Coverage](#coverage)
+    - [VCR](#vcr)
+  - [Add Documentation](#add-documentation)
+  - [Open a Pull Request](#open-a-pull-request)
+  - [Review Process](#review-process)
 
 ## How Can I Contribute?
 
@@ -29,19 +47,11 @@
 
 Increase OpenBB Terminal reach:
 
-<<<<<<< HEAD
-* Star the repo.
-* Pass the word to your friends/family.
-* Create content (e.g. youtube videos) using OpenBB Terminal.
-* Share your terminal graphs and interpretations with other Reddit users ([example](https://www.reddit.com/r/amcstock/comments/of6g83/dark_pool_guy_here_to_kick_off_the_shortened_week/)).
-* Join our discord and interact with other users.
-=======
 - Star the repo.
 - Pass the word to your friends/family.
 - Create content (e.g. youtube videos) using OpenBB Terminal.
 - Share your terminal graphs and interpretations with other Reddit users ([example](https://www.reddit.com/r/amcstock/comments/of6g83/dark_pool_guy_here_to_kick_off_the_shortened_week/)).
 - Join our discord and interact with other users.
->>>>>>> b71abcfb
 
 ### Retail Trader
 
